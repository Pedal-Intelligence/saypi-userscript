--- conflicted
+++ resolved
@@ -1,11 +1,7 @@
 {
   "manifest_version": 3,
   "name": "__MSG_appName__",
-<<<<<<< HEAD
   "version": "1.7.0",
-=======
-  "version": "1.6.4",
->>>>>>> 05e6bfa5
   "description": "__MSG_appDescription__",
   "permissions": ["storage"],
   "host_permissions": ["https://api.saypi.ai/*"],
