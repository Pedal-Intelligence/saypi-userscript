--- conflicted
+++ resolved
@@ -1,11 +1,7 @@
 {
   "manifest_version": 3,
   "name": "__MSG_appName__",
-<<<<<<< HEAD
-  "version": "1.7.0",
-=======
   "version": "1.7.2",
->>>>>>> d54a0e2b
   "description": "__MSG_appDescription__",
   "permissions": [
     "storage",
