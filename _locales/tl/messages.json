{
  "activityCheckButton": {
    "description": "Ang teksto ng pindutan para ipahiwatig na ang gumagamit ay naroroon pa rin.",
    "message": "Oo, nandito pa rin ako!"
  },
  "activityCheckMessage": {
    "description": "Ang mensahe na ipapakita kapag ang usapan ay tumagal nang hindi pangkaraniwan.",
    "message": "Wow, ang haba ng usapan na ito. Nandyan ka pa ba, o nag-uusap lang kami sa aming sarili?"
  },
  "allowInterruptions": {
    "description": "Label para sa checkbox upang paganahin/hindi paganahin ang pagpapahintulot sa user na putulin ang mga tugon ni Pi sa pamamagitan ng pagsasalita.",
    "message": "Mapuputol"
  },
  "appDescription": {
    "description": "Ang paglalarawan ng aplikasyon.",
    "message": "Ang Iyong Boses na Pinapagana ng Kasama para sa Pi AI"
  },
  "appName": {
    "description": "Ang pangalan ng aplikasyon.",
    "message": "Sabihin, Pi"
  },
  "applicationStatusIssue": {
    "description": "Mensahe na ipapakita kapag ang aplikasyon ay nakakaranas ng mga isyu.",
    "message": "Abiso sa Isyu ng Sistema"
  },
  "applicationStatusUnknown": {
    "description": "Mensahe na ipapakita kapag hindi matukoy ang katayuan ng aplikasyon. Hal. kapag offline ang kliyente.",
    "message": "Hindi alam ang katayuan ng aplikasyon"
  },
  "assistantIsListening": {
    "description": "Mensahe na ipinapakita kapag ang assistant ay nakikinig para sa pagsasalita.",
    "message": "Ang $chatbot$ ay nakikinig...",
    "placeholders": {
      "chatbot": {
        "content": "$1",
        "example": "Pi"
      }
    }
  },
  "assistantIsSpeaking": {
    "description": "Mensahe na ipinapakita kapag ang assistant ay nagsasalita ng kanyang tugon.",
    "message": "$chatbot$ ay nagsasalita...",
    "placeholders": {
      "chatbot": {
        "content": "$1",
        "example": "Pi"
      }
    }
  },
  "assistantIsThinking": {
    "description": "Mensahe na ipinapakita kapag ang assistant ay naghahanda ng kanyang tugon.",
    "message": "$chatbot$ ay nag-iisip...",
    "placeholders": {
      "chatbot": {
        "content": "$1",
        "example": "Pi"
      }
    }
  },
  "audioConnected": {
    "description": "Mensahe na ipinapakita kapag isang mikropono ay nakakabit",
    "message": "$microphone$ nakakonekta",
    "placeholders": {
      "microphone": {
        "content": "$1",
        "example": "Default - MacBook Pro Microphone"
      }
    }
  },
  "audioInputError": {
    "description": "Mensahe na ipinapakita kapag ang audio ay nagresulta sa isang walang laman na transkripsyon - karaniwang resulta ng pag-filter.",
    "message": "Naku, hindi nakuha iyon ni $chatbot$. Maaari mo bang sabihin ulit?",
    "placeholders": {
      "chatbot": {
        "content": "$1",
        "example": "Pi"
      }
    }
  },
  "audioReconnecting": {
    "description": "Mensahe na ipinapakita kapag kumokonekta sa isang bagong mikropono",
    "message": "Paglipat sa $microphone$...",
    "placeholders": {
      "microphone": {
        "content": "$1",
        "example": "Default - AirPods Pro"
      }
    }
  },
  "autoSubmit": {
    "description": "Label para sa checkbox upang paganahin/hindi paganahin ang awtomatikong pagsumite ng prompt.",
    "message": "Awtomatikong ipasa"
  },
  "callError": {
    "description": "Ang tooltip na ipapakita sa call button kapag may naganap na hindi malubhang error.",
    "message": "Nakasalubong ng hindi nakamamatay na error. Huwag mag-panic, nakikinig pa rin kami."
  },
  "callInProgress": {
    "description": "Ang tooltip na ipapakita sa call button kapag may isinasagawang tawag.",
    "message": "Tapusin ang walang-kamay na pag-uusap"
  },
  "callNotStarted": {
    "description": "Ang tooltip na ipapakita sa pindutan ng tawag bago simulan ang tawag.",
    "message": "Simulan ang isang hands-free na pag-uusap kasama ng $chatbot$",
    "placeholders": {
      "chatbot": {
        "content": "$1",
        "example": "Pi"
      }
    }
  },
  "callStarting": {
    "description": "Ang teksto na ipapakita sa tooltip ng pindutan ng tawag at sa lugar ng prompt kapag nagsisimula na ang tawag.",
    "message": "Kumokonekta..."
  },
  "checkingApplicationStatus": {
    "description": "Mensahe na ipapakita habang ang katayuan ng sistema ay tinutukoy, hal. sa panahon ng pag-load.",
    "message": "Nagsusuri ng katayuan ng aplikasyon..."
  },
  "consentAskParticipate": {
    "message": "Gusto mo bang lumahok?"
  },
  "consentBetterTogether": {
    "message": "Ipagpatuloy natin ang pagpapabuti sa Say, Pi."
  },
  "consentDataDeidentified": {
    "message": "Ang mga analytics ay hindi nakatali sa mga indibidwal. Anumang data na ginamit ay hindi nakakakilanlan."
  },
  "consentNoPii": {
    "message": "Hindi kami magkakalap o makakakita ng personal na data, tulad ng mga mensahe o pangalan."
  },
  "consentNoSale": {
    "message": "Hindi namin ibebenta ang iyong data sa mga third party, o gagamitin ito para sa advertising."
  },
  "consentOptIn": {
    "message": "Kasali ako!"
  },
  "consentOptOut": {
    "message": "Walang salamat"
  },
  "consentPrivacyParamount": {
    "message": "Ang iyong privacy ay lubhang mahalaga. Anuman ang iyong sabihin ay mananatiling sa pagitan mo at ni Pi."
  },
  "consentRightToRevoke": {
    "message": "Maaari kang magbago ng isip anumang oras."
  },
  "consentSharingPurpose": {
    "message": "Ang pagbabahagi ng iyong data sa paggamit ay tutulong sa amin na maunawaan kung paano ginagamit ng mga tao ang Say, Pi upang mapabuti namin ito para sa lahat."
  },
  "consetPrivacyPolicy": {
    "message": "Basahin ang aming Patakaran sa Pagkapribado"
  },
  "continueUnlocking": {
    "description": "Mga tagubilin na nagsasabi sa gumagamit kung paano magpatuloy kapag sila ay nagsimula nang pindutin ang pindutan ng pag-unlock.",
    "message": "Patuloy na hawakan para ma-unlock..."
  },
  "currencyUSDAbbreviation": {
    "description": "Ang pinaikling salita para sa Dolyar ng Estados Unidos.",
    "message": "USD"
  },
  "currentCharges": {
    "description": "Ang terminong ginagamit upang ilarawan ang kasalukuyang mga singil (tumatakbo na kabuuan) na naipon ng gumagamit.",
    "message": "Kasalukuyang singil"
  },
  "dismissAlert": {
    "description": "Label para sa pindutan upang ibasura ang alerto ng isyu sa sistema.",
    "message": "Iwaksi"
  },
  "enableTTS": {
    "description": "Label para sa checkbox upang paganahin/hindi paganahin ang text-to-speech.",
    "message": "Mga tinig na multilinggwal"
  },
  "enhancedVoice": {
    "description": "Pamagat (tooltip) para sa Sabihin, mga pinalakas na boses ni Pi.",
    "message": "Pinahusay ng $product$ ang boses",
    "placeholders": {
      "product": {
        "content": "$1",
        "example": "Say, Pi"
      }
    }
  },
  "enterImmersiveModeLong": {
    "description": "Ang aria-label at pamagat ng pindutan para pumasok sa immersive mode sa mga mobile device.",
    "message": "Pasok sa Nakakalibang na Mode"
  },
  "enterImmersiveModeShort": {
    "description": "Ang teksto ng pindutan para pumasok sa immersive mode sa desktop.",
    "message": "Paglulubog"
  },
  "exitImmersiveModeLong": {
    "description": "Ang aria-label at pamagat ng pindutan para umalis sa immersive mode sa mga mobile device, bumalik sa text-based desktop mode.",
    "message": "Lumabas sa Nakakalibang na Mode"
  },
  "extensionPopupTitle": {
    "description": "Ang pamagat ng popup dialog ng extension.",
    "message": "Sabihin, Mga Setting ng Pi"
  },
  "lockButton": {
    "description": "Ang pamagat (tooltip) ng pindutan para i-lock ang screen laban sa mga aksidenteng paghawak.",
    "message": "Pindutin para i-lock ang screen"
  },
  "lockedScreen": {
    "description": "Isang mensahe na ipapakita nang malinaw kapag ang screen ay nakakandado.",
    "message": "Ang screen ay nakakandado."
  },
  "mode_accuracy": {
    "description": "Pinakamataas na katumpakan ng mode.",
    "message": "katumpakan"
  },
  "mode_balanced": {
    "description": "Default na mode ng transkripsyon.",
    "message": "balanseado"
  },
  "mode_speed": {
    "description": "Pinakamabilis na mode ng transkripsyon.",
    "message": "bilis"
  },
  "preferedLanguage": {
    "description": "Label para sa kontrol na pumili ng ginustong wika ng transkripsyon.",
    "message": "Wika"
  },
  "preferedModeControl": {
    "description": "Ang pamagat (tooltip) ng kontrol para piliin ang ginustong mode ng transkripsyon.",
    "message": "Piliin ang iyong ginustong mode ng transkripsyon"
  },
  "previewProgress": {
    "description": "Ang mensahe na ipapakita kapag ang gumagamit ay nagpi-preview ng isang tampok na may limitasyon sa karakter.",
    "message": "$count$ na mga karakter mula sa $limit$",
    "placeholders": {
      "count": {
        "content": "$1",
        "example": "123"
      },
      "limit": {
        "content": "$2",
        "example": "500"
      }
    }
  },
  "previewStatusActive": {
    "message": "Aktibong Beta"
  },
  "previewStatusCompleted": {
    "message": "Nakumpleto na ang Beta"
  },
  "previewStatusPaused": {
    "description": "Ang mensahe na ipapakita kapag ang gumagamit ay nagpi-preview ng isang tampok na nai-pause.",
    "message": "Beta Itinigil hanggang $resetDate$",
    "placeholders": {
      "resetDate": {
        "content": "$1",
        "example": "2021-12-31"
      }
    }
  },
  "previewStatusUnknown": {
    "message": "Hindi makakonekta..."
  },
  "readAloudButtonTitle": {
    "description": "Ang pamagat ng pindutan upang basahin nang malakas ang teksto ng isang mensahe.",
    "message": "Basahin nang Malakas"
  },
  "recommendedActions": {
    "description": "Mensahe na sinundan ng isang listahan ng inirerekumendang mga aksyon na maaaring gawin ng user upang malunasan ang isang kilalang problema.",
    "message": "Sa ngayon, kami ay nagrerekomenda:"
  },
  "shareAnalytics": {
    "description": "Label para sa checkbox upang paganahin/hindi paganahin ang pagbabahagi ng analytics.",
    "message": "Ibahagi ang analytics"
  },
  "soundEffects": {
    "description": "Label para sa checkbox upang paganahin/hindi paganahin ang mga tunog na epekto.",
    "message": "Mga tunog na epekto"
  },
  "toggleThemeToDarkMode": {
    "description": "Label para sa pindutan upang magpalit sa madilim na mode.",
    "message": "Lumipat sa madilim na mode"
  },
  "toggleThemeToLightMode": {
    "description": "Label para sa pindutan upang magpalit sa light mode.",
    "message": "Lumipat sa liwanag na mode"
  },
  "ttsCostExplanation": {
    "description": "Ang tooltip na ipapakita kapag ginamit ang engine ng text-to-speech upang basahin nang malakas ang isang mensahe, kasama ang halaga ng mensahe.",
    "message": "Ang $product$ ay maniningil ng $cost$ $currency$ para sa pakikinig sa mensaheng ito",
    "placeholders": {
      "cost": {
        "content": "$1",
        "example": "0.01"
      },
      "currency": {
        "content": "$2",
        "example": "credits"
      },
      "product": {
        "content": "$3",
        "example": "Say, Pi"
      }
    }
  },
  "ttsCostExplanationFree": {
    "description": "Ang tooltip na ipapakita kapag ginamit ang isang text-to-speech engine upang basahin nang malakas ang isang mensahe, at libre ang mensahe. Maaaring maglaman ng pangalan ng provider.",
    "message": "Ang audio na ito ay nabuo nang walang bayad ng Inflection AI",
    "placeholders": {
      "provider": {
        "content": "$1",
        "example": "Inflection AI"
      }
    }
  },
  "ttsPoweredBy": {
    "description": "Ang mensahe na ipapakita kapag ginamit ang engine ng text-to-speech upang basahin nang malakas ang isang mensahe.",
    "message": "Teksto-sa-talumpati na pinapatakbo ng $ttsEngine$",
    "placeholders": {
      "ttsEngine": {
        "content": "$1",
        "example": "ElevenLabs"
      }
    }
  },
  "unlockButton": {
    "description": "Ang pamagat (tooltip) ng pindutan para ma-unlock ang screen.",
    "message": "Pindutin para ma-unlock ang screen"
  },
  "unlockInstruction": {
    "description": "Mga instruksyon na nagsasabi sa gumagamit kung paano i-unlock ang screen kapag ito'y nakakandado.",
    "message": "Hawakan para ma-unlock."
  },
  "userStartedInterrupting": {
    "description": "Mensahe na ipinapakita kapag nagsasalita ang gumagamit habang nagsasalita ang assistant.",
    "message": "Magpatuloy ka, nakikinig ang $chatbot$...",
    "placeholders": {
      "chatbot": {
        "content": "$1",
        "example": "Pi"
      }
    }
  },
  "copiedButtonTitle": {
    "message": "Kinopya!",
    "description": "Ang pamagat ng pindutan upang ipahiwatig na ang teksto ng mensahe ay nakopya na sa clipboard."
  },
  "copyButtonTitle": {
    "message": "Kopya",
    "description": "Ang pamagat ng pindutan para kopyahin ang teksto ng mensahe sa clipboard."
  },
  "voiceIntroduction_joey": {
    "message": "Hola! \nПривет! \n你好! \nAko si Pi, ang iyong polyglot AI assistant. \nSa 32 wika sa aking utos, maaari nating tuklasin ang mga ideya at kultura mula sa buong mundo. \nAno sa tingin mo ang boses na ito?",
    "description": "Panimula para sa boses ni Joey."
  },
  "voiceIntroduction_paola": {
    "message": "Ciao! \nBonjour! \nHello! \nAko si Pi, at marunong akong makipag-usap sa 32 wika. \nMula sa Arabic hanggang Ukrainian, narito ako upang sirain ang mga hadlang sa wika. \nAno ang pakiramdam ng boses na ito sa iyo?",
    "description": "Panimula para sa boses ni Paola."
  },
  "regenerateButtonTitle": {
    "message": "Lumikha ng Audio para sa $cost$ $currency$",
    "description": "Ang pamagat ng pindutan para muling likhain ang audio ng isang mensahe. Maaaring magdulot ito ng tinatayang gastos.",
    "placeholders": {
      "cost": {
        "content": "$1",
        "example": "0.01"
      },
      "currency": {
        "content": "$2",
        "example": "credits"
      }
    }
  },
  "regenerateButtonTitleFree": {
    "message": "Lumikha ng Audio",
    "description": "Ang pamagat ng pindutan para muling makabuo ng audio ng isang mensahe. Maaaring magdulot ito ng hindi matukoy na gastos."
  },
  "assistantIsWriting": {
    "description": "Ipinapakita ang mensahe kapag tina-type ng assistant ang tugon nito.",
    "message": "Sumulat si $chatbot$...",
    "placeholders": {
      "chatbot": {
        "content": "$1",
        "example": "Pi"
      }
    }
  },
  "ttsCostExplanationSayPi": {
    "description": "Ang tooltip na ipapakita kapag nag-hover ang user sa link ng paliwanag sa gastos.",
    "placeholders": {
      "product": {
        "content": "$1",
        "example": "Say, Pi"
      }
    },
    "message": "Alamin kung paano naniningil ang $product$ para sa audio"
  },
  "interruptionsFirefoxDisabled": {
    "message": "Kasalukuyang hindi sinusuportahan sa Firefox ang mga pagkaantala."
  },
  "mode_accuracy_description": {
    "description": "Paglalarawan para sa accuracy transcription mode.",
    "message": "Pinakamataas na katumpakan, ngunit mas mabagal na bilis ng transkripsyon. \nMahilig sa guni-guni."
  },
  "mode_balanced_description": {
    "description": "Paglalarawan para sa balanseng transcription mode.",
    "message": "Magandang balanse ng bilis at katumpakan para sa karamihan ng mga gamit."
  },
  "mode_speed_description": {
    "description": "Paglalarawan para sa speed transcription mode.",
    "message": "Pinakamabilis na tugon, ngunit hindi gaanong tumpak. \nMahilig makagambala."
  },
  "soundEffectsFirefoxDisabled": {
    "message": "Ang mga sound effect ay hindi pinagana sa Firefox upang maiwasan ang mga isyu sa audio feedback."
  },
  "assistantIsSpeakingWithManualInterrupt": {
    "description": "Ipinapakita ang mensahe kapag nagsasalita ang assistant ng tugon nito at posible ang manual interruption.",
    "placeholders": {
      "chatbot": {
        "content": "$1",
        "example": "Pi"
      }
    },
    "message": "Nagsasalita si $chatbot$, i-tap para matakpan..."
  },
  "callInterruptible": {
    "description": "Ang tooltip na ipapakita sa pindutan ng tawag kapag ang isang tawag ay isinasagawa at ang manu-manong pagkaantala ay posible.",
    "message": "I-tap para matakpan"
  },
  "microphoneErrorConstraints": {
    "description": "Mensahe ng error kapag hindi matugunan ang mga hadlang sa mikropono.",
    "message": "Ang iyong mga setting ng mikropono ay hindi nakakatugon sa mga kinakailangang detalye. \nSubukang gumamit ng ibang mikropono o ayusin ang iyong mga setting ng audio."
  },
  "microphoneErrorGeneric": {
    "description": "Generic na mensahe ng error na may mga detalye kapag nabigo ang pag-access sa mikropono.",
    "message": "Nabigong ma-access ang mikropono: $message$",
    "placeholders": {
      "message": {
        "content": "$1",
        "example": "Permission denied"
      }
    }
  },
  "microphoneErrorInUse": {
    "description": "Mensahe ng error kapag ang mikropono ay ginagamit na ng isa pang application.",
    "message": "Hindi ma-access ang mikropono dahil ginagamit ito ng ibang application. \nPakisara ang iba pang mga app na maaaring gumagamit ng iyong mikropono."
  },
  "microphoneErrorNotFound": {
    "description": "Mensahe ng error kapag walang nakitang microphone device.",
    "message": "Walang nakitang mikropono. \nMangyaring magkonekta ng mikropono at subukang muli."
  },
  "microphoneErrorPermissionDenied": {
    "description": "Mensahe ng error kapag ang pahintulot ng mikropono ay tinanggihan ng user o system.",
    "message": "Kinakailangan ang access sa mikropono. \nMangyaring payagan ang pag-access sa mikropono sa iyong mga setting ng browser upang magpatuloy."
  },
  "microphoneErrorUnexpected": {
    "description": "Mensahe ng error para sa hindi inaasahang mga error sa mikropono na may mga detalye.",
    "message": "Isang hindi inaasahang error ang naganap sa iyong mikropono: $message$",
    "placeholders": {
      "message": {
        "content": "$1",
        "example": "Device busy"
      }
    }
  },
  "microphoneErrorUnknown": {
    "description": "Generic na mensahe ng error kapag nabigo ang pag-access sa mikropono sa hindi malamang dahilan.",
    "message": "Hindi ma-access ang mikropono. \nPakisuri ang mga setting ng iyong device at subukang muli."
  },
  "ttsDisabledSafari": {
    "message": "Kasalukuyang hindi sinusuportahan sa Safari ang mga multilingguwal na boses.",
    "description": "Ipinapakita ang mensahe kapag hindi pinagana ang TTS sa Safari"
  },
  "extensionSettings": {
    "message": "Mga setting",
    "description": "Ang text ng button para buksan ang mga setting ng extension."
  },
  "submitModeControl": {
    "description": "Ang pamagat (tooltip) ng kontrol upang piliin kung kailan dapat isumite ang mga mensahe.",
    "message": "Piliin kung kailan isusumite ang iyong mga mensahe"
  },
  "submit_mode_agent": {
    "description": "AI-driven submission mode.",
    "message": "ahente"
  },
  "submit_mode_agent_description": {
    "description": "Paglalarawan para sa mode ng pagsusumite na hinimok ng AI.",
    "message": "Nagpapasya ang $chatbot$ kung kailan tutugon batay sa konteksto",
    "placeholders": {
      "chatbot": {
        "content": "$1",
        "example": "Pi"
      }
    }
  },
  "submit_mode_auto": {
    "description": "Awtomatikong mode ng pagsusumite.",
    "message": "sasakyan"
  },
  "submit_mode_auto_description": {
    "description": "Paglalarawan para sa mode ng awtomatikong pagsusumite.",
    "message": "Awtomatikong isumite kapag huminto ka sa pagsasalita"
  },
  "submit_mode_off": {
    "description": "Manu-manong mode ng pagsusumite.",
    "message": "manwal"
  },
  "submit_mode_off_description": {
    "description": "Paglalarawan para sa manu-manong mode ng pagsusumite.",
    "message": "Isumite lamang kapag pinindot mo ang pindutan"
<<<<<<< HEAD
=======
  },
  "nicknameLabel": {
    "message": "Palayaw",
    "description": "Lagyan ng label para sa patlang ng pag -input upang magtakda ng isang pasadyang palayaw para sa katulong ng AI."
  },
  "greeting": {
    "description": "Ang mensahe ng pagbati na ipinakita kapag naka -sign in ang gumagamit",
    "message": "Kumusta, $name$!",
    "placeholders": {
      "name": {
        "content": "$1",
        "example": "John"
      }
    }
  },
  "notSignedIn": {
    "description": "Teksto upang ipakita kapag ang gumagamit ay hindi naka -sign in.",
    "message": "Hindi naka -sign in"
  },
  "profile": {
    "description": "Lagyan ng label para sa seksyon ng Profile ng Gumagamit.",
    "message": "Profile"
  },
  "quotaCredits": {
    "description": "Unit Label para sa mga kredito ng TTS",
    "message": "mga kredito"
  },
  "quotaRemaining": {
    "description": "Lagyan ng label para sa natitirang bar ng quota",
    "message": "Natitirang quota"
  },
  "quotaStatusUnknown": {
    "description": "Ang mensahe na ipinakita kapag ang katayuan ng quota ay hindi matukoy",
    "message": "Hindi masuri ang katayuan ng quota"
  },
  "quotaUnauthenticatedMessage": {
    "description": "Ang mensahe na ipinakita kapag ang gumagamit ay hindi napatunayan.",
    "message": "Mag -log in upang ma -access ang henerasyon ng boses at iba pang mga tampok na premium"
  },
  "signIn": {
    "description": "Teksto para sa pindutan ng pag -sign in.",
    "message": "Mag -sign in"
  },
  "signOut": {
    "description": "Teksto para sa pindutan ng pag -sign out.",
    "message": "Mag -sign out"
  },
  "signedIn": {
    "description": "Ang teksto ng katayuan na ipinakita kapag ang gumagamit ay napatunayan (nang walang email).",
    "message": "Naka -sign in"
  },
  "signedInAs": {
    "description": "Ang teksto ng katayuan na ipinakita kapag napatunayan ang gumagamit, kasama ang kanilang email.",
    "message": "Naka -sign in bilang $email$",
    "placeholders": {
      "email": {
        "content": "$1",
        "example": "user@example.com"
      }
    }
  },
  "sttMinutesRemaining": {
    "description": "Ang teksto na nagpapakita ng natitirang quota ng STT sa ilang minuto.",
    "message": "$minutes$ minuto$plural$ natitira",
    "placeholders": {
      "minutes": {
        "content": "$1",
        "example": "5"
      },
      "plural": {
        "content": "$2",
        "example": "s"
      }
    }
  },
  "sttQuotaExhausted": {
    "description": "Teksto upang ipakita kapag naubos ang quota ng STT.",
    "message": "Pagod na pagkilala sa pagsasalita"
  },
  "sttQuotaProgress": {
    "description": "Tooltip para sa STT quota Progress Bar.",
    "message": "$remaining$ ng $total$ segundo ang natitira",
    "placeholders": {
      "remaining": {
        "content": "$1",
        "example": "100"
      },
      "total": {
        "content": "$2",
        "example": "300"
      }
    }
  },
  "sttQuotaProgressMinutes": {
    "description": "Tooltip para sa STT quota Progress Bar sa ilang minuto.",
    "message": "$remaining$ ng $total$ minuto ang natitira",
    "placeholders": {
      "remaining": {
        "content": "$1",
        "example": "5"
      },
      "total": {
        "content": "$2",
        "example": "60"
      }
    }
  },
  "sttQuotaRemaining": {
    "description": "Lagyan ng label para sa natitirang display ng stt quota.",
    "message": "Pagkilala sa pagsasalita"
  },
  "sttQuotaSeconds": {
    "description": "Yunit para sa stt quota (segundo).",
    "message": "secs"
  },
  "ttsCredits": {
    "description": "Ang term na ginamit para sa pera ng mga kredito sa tampok na text-to-speech.",
    "message": "mga kredito"
  },
  "ttsQuotaCharacters": {
    "description": "Yunit para sa TTS Quota (mga character).",
    "message": "mga kredito"
  },
  "ttsQuotaExhausted": {
    "description": "Teksto upang ipakita kapag naubos ang quota ng TTS.",
    "message": "Napapagod ang voice quota"
  },
  "ttsQuotaProgress": {
    "description": "Tooltip para sa TTS Quota Progress Bar.",
    "message": "$remaining$ ng $total$ character na natitira",
    "placeholders": {
      "remaining": {
        "content": "$1",
        "example": "500"
      },
      "total": {
        "content": "$2",
        "example": "1000"
      }
    }
  },
  "ttsQuotaRemaining": {
    "description": "Lagyan ng label para sa natitirang display ng TTS quota.",
    "message": "Henerasyon ng boses"
  },
  "upgradeButton": {
    "description": "Teksto para sa pindutan upang i -upgrade ang plano kapag naubos ang quota.",
    "message": "Plano ng pag -upgrade"
  },
  "viewDetails": {
    "description": "Teksto para sa link upang matingnan ang buong mga detalye ng quota sa dashboard.",
    "message": "Tingnan ang mga detalye"
  },
  "clickToCollapse": {
    "description": "Ang teksto na nagpapahiwatig ng gumagamit ay maaaring mag -click upang itago ang pinalawak na nilalaman.",
    "message": "Mag -click upang gumuho"
  },
  "clickToExpand": {
    "description": "Ang teksto na nagpapahiwatig ng gumagamit ay maaaring mag -click upang ipakita ang gumuho na nilalaman.",
    "message": "Mag -click upang mapalawak"
  },
  "instructionLabel_context": {
    "description": "Friendly label para sa pagtuturo ng gumagamit na nagbibigay ng impormasyon sa background.",
    "message": "Nagbibigay ng konteksto ..."
  },
  "instructionLabel_expectations": {
    "description": "Friendly label para sa pagtuturo ng gumagamit na tumutukoy sa nais ng gumagamit.",
    "message": "Paglilinaw ng mga inaasahan ..."
  },
  "instructionLabel_focusing": {
    "description": "Friendly label para sa pagtuturo ng gumagamit na makitid sa saklaw ng pag -uusap.",
    "message": "Nakatuon ang talakayan ..."
  },
  "instructionLabel_guardrails": {
    "description": "Friendly label para sa pagtuturo ng gumagamit na nagtatatag ng mga hangganan para sa pag -uusap.",
    "message": "Pagtatakda ng mga bantay ..."
  },
  "instructionLabel_guiding": {
    "description": "Friendly label para sa pagtuturo ng gumagamit na gumagabay kung paano dapat tumugon ang AI.",
    "message": "Gabay na mga tugon ..."
  },
  "instructionLabel_nudge": {
    "description": "Friendly label para sa pagtuturo ng gumagamit na malumanay na nagmumungkahi ng isang direksyon.",
    "message": "Nagbibigay ng isang nudge ..."
  },
  "instructionLabel_steering": {
    "description": "Friendly label para sa pagtuturo ng gumagamit na gumagabay sa direksyon ng pag -uusap.",
    "message": "Pagpipiloto ng pag -uusap ..."
  },
  "maintenanceLabel_holding": {
    "description": "Friendly label para sa gumuho na mensahe ng pagpapanatili ng katulong.",
    "message": "Hawak ang kaisipang ito ..."
  },
  "maintenanceLabel_mental_note": {
    "description": "Friendly label para sa gumuho na mensahe ng pagpapanatili ng katulong.",
    "message": "Paggawa ng isang Mental Note ..."
  },
  "maintenanceLabel_processing": {
    "description": "Friendly label para sa gumuho na mensahe ng pagpapanatili ng katulong.",
    "message": "Pagproseso sa background ..."
  },
  "maintenanceLabel_remembering": {
    "description": "Friendly label para sa gumuho na mensahe ng pagpapanatili ng katulong.",
    "message": "Naaalala ang detalyeng ito ..."
  },
  "maintenanceLabel_saving": {
    "description": "Friendly label para sa gumuho na mensahe ng pagpapanatili ng katulong.",
    "message": "Sine -save ang kaisipang iyon para sa ibang pagkakataon ..."
  },
  "maintenanceLabel_tracking": {
    "description": "Friendly label para sa gumuho na mensahe ng pagpapanatili ng katulong.",
    "message": "Sinusubaybayan ang konteksto ..."
  },
  "maintenanceLabel_tucking": {
    "description": "Friendly label para sa gumuho na mensahe ng pagpapanatili ng katulong.",
    "message": "Tucking ito ..."
>>>>>>> d54a0e2b
  }
}<|MERGE_RESOLUTION|>--- conflicted
+++ resolved
@@ -504,8 +504,6 @@
   "submit_mode_off_description": {
     "description": "Paglalarawan para sa manu-manong mode ng pagsusumite.",
     "message": "Isumite lamang kapag pinindot mo ang pindutan"
-<<<<<<< HEAD
-=======
   },
   "nicknameLabel": {
     "message": "Palayaw",
@@ -722,6 +720,5 @@
   "maintenanceLabel_tucking": {
     "description": "Friendly label para sa gumuho na mensahe ng pagpapanatili ng katulong.",
     "message": "Tucking ito ..."
->>>>>>> d54a0e2b
   }
 }