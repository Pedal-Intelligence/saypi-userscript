--- conflicted
+++ resolved
@@ -504,8 +504,6 @@
   "submit_mode_off_description": {
     "description": "Opis za način ručnog podnošenja.",
     "message": "Pošaljite samo kada pritisnete gumb"
-<<<<<<< HEAD
-=======
   },
   "nicknameLabel": {
     "message": "Nadimak",
@@ -722,6 +720,5 @@
   "maintenanceLabel_tucking": {
     "description": "Prijateljska naljepnica za urušenu poruku pomoćne održavanja.",
     "message": "Uguravanje ovoga ..."
->>>>>>> d54a0e2b
   }
 }