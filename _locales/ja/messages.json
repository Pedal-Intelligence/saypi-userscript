--- conflicted
+++ resolved
@@ -504,8 +504,6 @@
   "submit_mode_off_description": {
     "description": "手動送信モードの説明。",
     "message": "ボタンを押したときのみ送信します"
-<<<<<<< HEAD
-=======
   },
   "nicknameLabel": {
     "message": "ニックネーム",
@@ -722,6 +720,5 @@
   "maintenanceLabel_tucking": {
     "description": "崩壊したアシスタントメンテナンスメッセージのフレンドリーラベル。",
     "message": "これを取り除く..."
->>>>>>> d54a0e2b
   }
 }