{
  "activityCheckButton": {
    "description": "Teks butang untuk menunjukkan bahawa pengguna masih hadir.",
    "message": "Ya, saya masih di sini!"
  },
  "activityCheckMessage": {
    "description": "Mesej untuk dipaparkan apabila perbualan berlangsung lama secara tidak biasa.",
    "message": "Wow, ini adalah perbualan yang panjang. Adakah anda masih di sana, atau kita sedang bercakap dengan diri sendiri?"
  },
  "allowInterruptions": {
    "description": "Label untuk kotak semak untuk membolehkan/melarang pengguna mengganggu respons Pi dengan berbicara.",
    "message": "Boleh diganggu"
  },
  "appDescription": {
    "description": "Penerangan tentang aplikasi.",
    "message": "Teman Bantuan Suara Anda untuk Pi AI"
  },
  "appName": {
    "description": "Nama aplikasi.",
    "message": "Katakan, Pi"
  },
  "applicationStatusIssue": {
    "description": "Mesej untuk dipaparkan apabila aplikasi mengalami masalah.",
    "message": "Amaran Isu Sistem"
  },
  "applicationStatusUnknown": {
    "description": "Mesej untuk dipaparkan apabila status aplikasi tidak dapat ditentukan. Contohnya, apabila pelanggan berada di luar talian.",
    "message": "Status permohonan tidak diketahui"
  },
  "assistantIsListening": {
    "description": "Mesej dipaparkan apabila pembantu sedang mendengar ucapan.",
    "message": "$chatbot$ sedang mendengar...",
    "placeholders": {
      "chatbot": {
        "content": "$1",
        "example": "Pi"
      }
    }
  },
  "assistantIsSpeaking": {
    "description": "Mesej dipaparkan apabila pembantu sedang memberikan responsnya.",
    "message": "$chatbot$ sedang bercakap...",
    "placeholders": {
      "chatbot": {
        "content": "$1",
        "example": "Pi"
      }
    }
  },
  "assistantIsThinking": {
    "description": "Mesej dipaparkan apabila pembantu sedang menyediakan responsnya.",
    "message": "$chatbot$ sedang berfikir...",
    "placeholders": {
      "chatbot": {
        "content": "$1",
        "example": "Pi"
      }
    }
  },
  "audioConnected": {
    "description": "Mesej dipaparkan apabila mikrofon disambungkan",
    "message": "$microphone$ disambungkan",
    "placeholders": {
      "microphone": {
        "content": "$1",
        "example": "Default - MacBook Pro Microphone"
      }
    }
  },
  "audioInputError": {
    "description": "Mesej yang dipaparkan apabila audio menghasilkan transkripsi kosong - biasanya hasil daripada penapisan.",
    "message": "Oops, $chatbot$ tidak menangkap itu. Bolehkah anda cuba mengatakannya lagi?",
    "placeholders": {
      "chatbot": {
        "content": "$1",
        "example": "Pi"
      }
    }
  },
  "audioReconnecting": {
    "description": "Mesej dipaparkan apabila menyambung ke mikrofon baru",
    "message": "Menukar ke $microphone$...",
    "placeholders": {
      "microphone": {
        "content": "$1",
        "example": "Default - AirPods Pro"
      }
    }
  },
  "autoSubmit": {
    "description": "Label untuk kotak semak untuk mengaktifkan/mematikan penghantaran petunjuk automatik.",
    "message": "Hantar secara automatik"
  },
  "callError": {
    "description": "Tooltip untuk dipaparkan pada butang panggilan apabila ralat tidak membahayakan berlaku.",
    "message": "Ralat tidak membawa maut dijumpai. Jangan panik, kami masih mendengar."
  },
  "callInProgress": {
    "description": "Tooltip untuk dipaparkan pada butang panggilan apabila panggilan sedang berlangsung.",
    "message": "Akhiri perbualan tanpa tangan"
  },
  "callNotStarted": {
    "description": "Tooltip untuk dipaparkan pada butang panggilan sebelum panggilan dimulakan.",
    "message": "Mulakan perbualan tanpa menggunakan tangan dengan $chatbot$",
    "placeholders": {
      "chatbot": {
        "content": "$1",
        "example": "Pi"
      }
    }
  },
  "callStarting": {
    "description": "Teks untuk dipaparkan pada tooltip butang panggilan dan di kawasan petunjuk apabila panggilan bermula.",
    "message": "Menyambung..."
  },
  "checkingApplicationStatus": {
    "description": "Mesej untuk dipaparkan semasa status sistem sedang ditentukan, contohnya semasa proses memuat.",
    "message": "Memeriksa status aplikasi..."
  },
  "consentAskParticipate": {
    "message": "Adakah anda ingin menyertai?"
  },
  "consentBetterTogether": {
    "message": "Jom kita perbaiki Say, Pi bersama-sama"
  },
  "consentDataDeidentified": {
    "message": "Analitik tidak dikaitkan dengan individu. Sebarang data yang digunakan adalah dinyahidentifikasi."
  },
  "consentNoPii": {
    "message": "Kami tidak akan mengumpul atau melihat data peribadi, seperti mesej atau nama."
  },
  "consentNoSale": {
    "message": "Kami tidak akan menjual data anda kepada pihak ketiga, atau menggunakannya untuk pengiklanan."
  },
  "consentOptIn": {
    "message": "Saya masuk!"
  },
  "consentOptOut": {
    "message": "Tidak, terima kasih"
  },
  "consentPrivacyParamount": {
    "message": "Privasi anda adalah yang utama. Apa sahaja yang anda katakan kekal di antara anda dan Pi."
  },
  "consentRightToRevoke": {
    "message": "Anda boleh menukar fikiran anda pada bila-bila masa."
  },
  "consentSharingPurpose": {
    "message": "Menyampaikan data penggunaan anda akan membantu kami memahami bagaimana orang menggunakan Say, Pi supaya kami dapat memperbaikinya untuk semua orang."
  },
  "consetPrivacyPolicy": {
    "message": "Baca Dasar Privasi kami"
  },
  "continueUnlocking": {
    "description": "Arahan memberitahu pengguna bagaimana untuk meneruskan setelah mereka telah mula menekan butang buka kunci.",
    "message": "Teruskan mengekalkan untuk membuka..."
  },
  "currencyUSDAbbreviation": {
    "description": "Singkatan untuk Dolar Amerika Syarikat.",
    "message": "USD"
  },
  "currentCharges": {
    "description": "Istilah yang digunakan untuk menggambarkan caj semasa (jumlah berjalan) yang dikumpulkan oleh pengguna.",
    "message": "Caj semasa"
  },
  "dismissAlert": {
    "description": "Label untuk butang untuk menolak amaran isu sistem.",
    "message": "Buang"
  },
  "enableTTS": {
    "description": "Label untuk kotak semak untuk mengaktifkan/mematikan teks-ke-ucapan.",
    "message": "Suara pelbagai bahasa"
  },
  "enhancedVoice": {
    "description": "Tajuk (tooltip) untuk Suara Ditingkatkan Say, Pi.",
    "message": "Suara dipertingkatkan oleh $product$",
    "placeholders": {
      "product": {
        "content": "$1",
        "example": "Say, Pi"
      }
    }
  },
  "enterImmersiveModeLong": {
    "description": "Aria-label dan tajuk butang untuk memasuki mod celupan pada peranti mudah alih.",
    "message": "Masuk Mod Celupan"
  },
  "enterImmersiveModeShort": {
    "description": "Teks butang untuk memasuki mod celupan pada desktop.",
    "message": "Rendaman"
  },
  "exitImmersiveModeLong": {
    "description": "Aria-label dan tajuk butang untuk keluar dari mod meresap pada peranti mudah alih, kembali ke mod desktop berasaskan teks.",
    "message": "Keluar Mod Imersif"
  },
  "extensionPopupTitle": {
    "description": "Tajuk dialog popup sambungan.",
    "message": "Katakan, Tetapan Pi"
  },
  "lockButton": {
    "description": "Tajuk (tooltip) butang untuk mengunci skrin daripada sentuhan tidak sengaja.",
    "message": "Tekan untuk mengunci skrin"
  },
  "lockedScreen": {
    "description": "Sebuah mesej untuk dipaparkan dengan jelas apabila skrin dikunci.",
    "message": "Skrin telah dikunci."
  },
  "mode_accuracy": {
    "description": "Mod kejituan tertinggi.",
    "message": "ketepatan"
  },
  "mode_balanced": {
    "description": "Mod transkripsi lalai.",
    "message": "seimbang"
  },
  "mode_speed": {
    "description": "Mod transkripsi terpantas.",
    "message": "kelajuan"
  },
  "preferedLanguage": {
    "description": "Label untuk kawalan memilih bahasa transkripsi yang disukai.",
    "message": "Bahasa"
  },
  "preferedModeControl": {
    "description": "Tajuk (tooltip) kawalan untuk memilih mod transkripsi yang disukai.",
    "message": "Pilih mod transkripsi yang anda prefer."
  },
  "previewProgress": {
    "description": "Mesej untuk dipaparkan apabila pengguna sedang melihat pratinjau ciri yang mempunyai had karakter.",
    "message": "$count$ aksara digunakan daripada $limit$",
    "placeholders": {
      "count": {
        "content": "$1",
        "example": "123"
      },
      "limit": {
        "content": "$2",
        "example": "500"
      }
    }
  },
  "previewStatusActive": {
    "message": "Aktif Beta"
  },
  "previewStatusCompleted": {
    "message": "Beta Selesai"
  },
  "previewStatusPaused": {
    "description": "Mesej untuk dipaparkan apabila pengguna sedang melihat pratinjau ciri yang telah dihentikan sementara.",
    "message": "Beta Ditangguhkan sehingga $resetDate$",
    "placeholders": {
      "resetDate": {
        "content": "$1",
        "example": "2021-12-31"
      }
    }
  },
  "previewStatusUnknown": {
    "message": "Tidak dapat menyambung..."
  },
  "readAloudButtonTitle": {
    "description": "Tajuk butang untuk membaca teks mesej dengan kuat.",
    "message": "Bacakan"
  },
  "recommendedActions": {
    "description": "Mesej yang mendahului senarai tindakan yang disyorkan yang boleh diambil oleh pengguna untuk membetulkan masalah yang diketahui.",
    "message": "Sementara itu, kami cadangkan:"
  },
  "shareAnalytics": {
    "description": "Label untuk kotak semak untuk mengaktifkan/mematikan perkongsian analitik.",
    "message": "Kongsi analitik"
  },
  "soundEffects": {
    "description": "Label untuk kotak semak untuk mengaktifkan/mematikan kesan bunyi.",
    "message": "Kesan bunyi"
  },
  "toggleThemeToDarkMode": {
    "description": "Label untuk butang untuk beralih ke mod gelap.",
    "message": "Beralih ke mod gelap"
  },
  "toggleThemeToLightMode": {
    "description": "Label untuk butang untuk beralih ke mod cahaya.",
    "message": "Beralih ke mod cahaya"
  },
  "ttsCostExplanation": {
    "description": "Tooltip untuk dipaparkan apabila enjin teks-ke-ucapan digunakan untuk membaca pesanan secara kuat, dengan kos pesanan tersebut.",
    "message": "$product$ akan mengenakan bayaran $cost$ $currency$ untuk mendengar mesej ini",
    "placeholders": {
      "cost": {
        "content": "$1",
        "example": "0.01"
      },
      "currency": {
        "content": "$2",
        "example": "credits"
      },
      "product": {
        "content": "$3",
        "example": "Say, Pi"
      }
    }
  },
  "ttsCostExplanationFree": {
    "description": "Tooltip untuk dipaparkan apabila enjin teks-ke-ucapan digunakan untuk membaca pesanan secara lantang, dan pesanan itu adalah percuma. Mungkin mengandungi nama penyedia.",
    "message": "Audio ini dijana secara percuma oleh Inflection AI",
    "placeholders": {
      "provider": {
        "content": "$1",
        "example": "Inflection AI"
      }
    }
  },
  "ttsPoweredBy": {
    "description": "Mesej untuk dipaparkan apabila enjin teks-ke-ucapan digunakan untuk membaca mesej dengan kuat.",
    "message": "Teks-ke-pertuturan dikuasakan oleh $ttsEngine$",
    "placeholders": {
      "ttsEngine": {
        "content": "$1",
        "example": "ElevenLabs"
      }
    }
  },
  "unlockButton": {
    "description": "Tajuk (tooltip) butang untuk membuka kunci skrin.",
    "message": "Tekan untuk membuka skrin"
  },
  "unlockInstruction": {
    "description": "Arahan memberitahu pengguna bagaimana untuk membuka skrin apabila dikunci.",
    "message": "Tahan untuk membuka kunci."
  },
  "userStartedInterrupting": {
    "description": "Mesej dipaparkan apabila pengguna mula bercakap semasa pembantu sedang bercakap.",
    "message": "Teruskan, $chatbot$ sedang mendengar...",
    "placeholders": {
      "chatbot": {
        "content": "$1",
        "example": "Pi"
      }
    }
  },
  "copiedButtonTitle": {
    "message": "Disalin!",
    "description": "Tajuk butang untuk menunjukkan bahawa teks mesej telah disalin ke papan keratan."
  },
  "copyButtonTitle": {
    "message": "Salin",
    "description": "Tajuk butang untuk menyalin teks mesej ke papan keratan."
  },
  "voiceIntroduction_joey": {
    "message": "Hola! \nПривет! \n你好! \nSaya Pi, pembantu AI poliglot anda. \nDengan 32 bahasa di bawah arahan saya, kami boleh meneroka idea dan budaya dari seluruh dunia. \nApa pendapat anda tentang suara ini?",
    "description": "Pengenalan untuk suara Joey."
  },
  "voiceIntroduction_paola": {
    "message": "Ciao! \nBonjour! \nhelo! \nSaya Pi, dan saya boleh bercakap dengan fasih dalam 32 bahasa. \nDari bahasa Arab ke Bahasa Ukraine, saya di sini untuk memecahkan halangan bahasa. \nBagaimanakah suara ini terdengar kepada anda?",
    "description": "Pengenalan untuk suara Paola."
  },
  "regenerateButtonTitle": {
    "message": "Hasilkan Audio untuk $cost$ $currency$",
    "description": "Tajuk butang untuk menjana semula audio mesej. Mungkin menimbulkan kos anggaran.",
    "placeholders": {
      "cost": {
        "content": "$1",
        "example": "0.01"
      },
      "currency": {
        "content": "$2",
        "example": "credits"
      }
    }
  },
  "regenerateButtonTitleFree": {
    "message": "Hasilkan Audio",
    "description": "Tajuk butang untuk menjana semula audio mesej. Mungkin menimbulkan kos yang tidak ditentukan."
  },
  "assistantIsWriting": {
    "description": "Mesej dipaparkan semasa pembantu menaip responsnya.",
    "message": "$chatbot$ sedang menulis...",
    "placeholders": {
      "chatbot": {
        "content": "$1",
        "example": "Pi"
      }
    }
  },
  "ttsCostExplanationSayPi": {
    "description": "Petua alat untuk dipaparkan apabila pengguna menuding pada pautan penjelasan kos.",
    "placeholders": {
      "product": {
        "content": "$1",
        "example": "Say, Pi"
      }
    },
    "message": "Ketahui cara $product$ mengenakan bayaran untuk audio"
  },
  "interruptionsFirefoxDisabled": {
    "message": "Gangguan tidak disokong dalam Firefox pada masa ini."
  },
  "mode_accuracy_description": {
    "description": "Penerangan untuk mod transkripsi ketepatan.",
    "message": "Ketepatan tertinggi, tetapi kelajuan transkripsi lebih perlahan. \nTerdedah kepada halusinasi."
  },
  "mode_balanced_description": {
    "description": "Penerangan untuk mod transkripsi seimbang.",
    "message": "Keseimbangan kelajuan dan ketepatan yang baik untuk kebanyakan kegunaan."
  },
  "mode_speed_description": {
    "description": "Penerangan untuk mod transkripsi kelajuan.",
    "message": "Respons terpantas, tetapi kurang tepat. \nTerdedah kepada gangguan."
  },
  "soundEffectsFirefoxDisabled": {
    "message": "Kesan bunyi dilumpuhkan dalam Firefox untuk mengelakkan isu maklum balas audio."
  },
  "assistantIsSpeakingWithManualInterrupt": {
    "description": "Mesej dipaparkan apabila pembantu bercakap responsnya dan gangguan manual mungkin berlaku.",
    "placeholders": {
      "chatbot": {
        "content": "$1",
        "example": "Pi"
      }
    },
    "message": "$chatbot$ sedang bercakap, ketik untuk mengganggu..."
  },
  "callInterruptible": {
    "description": "Petua alat untuk dipaparkan pada butang panggilan apabila panggilan sedang dijalankan dan gangguan manual mungkin berlaku.",
    "message": "Ketik untuk mengganggu"
  },
  "microphoneErrorConstraints": {
    "description": "Mesej ralat apabila kekangan mikrofon tidak dapat dipenuhi.",
    "message": "Tetapan mikrofon anda tidak memenuhi spesifikasi yang diperlukan. \nCuba gunakan mikrofon lain atau laraskan tetapan audio anda."
  },
  "microphoneErrorGeneric": {
    "description": "Mesej ralat generik dengan butiran apabila akses mikrofon gagal.",
    "message": "Gagal mengakses mikrofon: $message$",
    "placeholders": {
      "message": {
        "content": "$1",
        "example": "Permission denied"
      }
    }
  },
  "microphoneErrorInUse": {
    "description": "Mesej ralat apabila mikrofon sudah digunakan oleh aplikasi lain.",
    "message": "Tidak dapat mengakses mikrofon kerana ia digunakan oleh aplikasi lain. \nSila tutup apl lain yang mungkin menggunakan mikrofon anda."
  },
  "microphoneErrorNotFound": {
    "description": "Mesej ralat apabila tiada peranti mikrofon ditemui.",
    "message": "Tiada mikrofon dikesan. \nSila sambungkan mikrofon dan cuba lagi."
  },
  "microphoneErrorPermissionDenied": {
    "description": "Mesej ralat apabila kebenaran mikrofon dinafikan oleh pengguna atau sistem.",
    "message": "Akses mikrofon diperlukan. \nSila benarkan akses mikrofon dalam tetapan penyemak imbas anda untuk diteruskan."
  },
  "microphoneErrorUnexpected": {
    "description": "Mesej ralat untuk ralat mikrofon yang tidak dijangka dengan butiran.",
    "message": "Ralat yang tidak dijangka berlaku dengan mikrofon anda: $message$",
    "placeholders": {
      "message": {
        "content": "$1",
        "example": "Device busy"
      }
    }
  },
  "microphoneErrorUnknown": {
    "description": "Mesej ralat generik apabila capaian mikrofon gagal atas sebab yang tidak diketahui.",
    "message": "Tidak dapat mengakses mikrofon. \nSila semak tetapan peranti anda dan cuba lagi."
  },
  "ttsDisabledSafari": {
    "message": "Suara berbilang bahasa pada masa ini tidak disokong dalam Safari.",
    "description": "Mesej ditunjukkan apabila TTS dilumpuhkan dalam Safari"
  },
  "extensionSettings": {
    "message": "tetapan",
    "description": "Teks butang untuk membuka tetapan sambungan."
  },
  "submitModeControl": {
    "description": "Tajuk (petua alat) kawalan untuk memilih bila mesej harus diserahkan.",
    "message": "Pilih masa untuk menghantar mesej anda"
  },
  "submit_mode_agent": {
    "description": "Mod penyerahan dipacu AI.",
    "message": "ejen"
  },
  "submit_mode_agent_description": {
    "description": "Penerangan untuk mod penyerahan dipacu AI.",
    "message": "$chatbot$ memutuskan masa untuk bertindak balas berdasarkan konteks",
    "placeholders": {
      "chatbot": {
        "content": "$1",
        "example": "Pi"
      }
    }
  },
  "submit_mode_auto": {
    "description": "Mod penyerahan automatik.",
    "message": "auto"
  },
  "submit_mode_auto_description": {
    "description": "Penerangan untuk mod penyerahan automatik.",
    "message": "Serahkan secara automatik apabila anda berhenti bercakap"
  },
  "submit_mode_off": {
    "description": "Mod penyerahan manual.",
    "message": "manual"
  },
  "submit_mode_off_description": {
    "description": "Penerangan untuk mod penyerahan manual.",
    "message": "Hanya serahkan apabila anda menekan butang"
<<<<<<< HEAD
=======
  },
  "nicknameLabel": {
    "message": "Nama samaran",
    "description": "Label untuk medan input untuk menetapkan nama samaran tersuai untuk pembantu AI."
  },
  "greeting": {
    "description": "Mesej ucapan yang ditunjukkan apabila pengguna ditandatangani",
    "message": "Hai, $name$!",
    "placeholders": {
      "name": {
        "content": "$1",
        "example": "John"
      }
    }
  },
  "notSignedIn": {
    "description": "Teks untuk ditunjukkan apabila pengguna tidak ditandatangani.",
    "message": "Tidak masuk"
  },
  "profile": {
    "description": "Label untuk bahagian Profil Pengguna.",
    "message": "Profil"
  },
  "quotaCredits": {
    "description": "Label Unit untuk Kredit TTS",
    "message": "Kredit"
  },
  "quotaRemaining": {
    "description": "Label untuk kuota yang tinggal bar kemajuan",
    "message": "Baki kuota"
  },
  "quotaStatusUnknown": {
    "description": "Mesej yang ditunjukkan apabila status kuota tidak dapat ditentukan",
    "message": "Tidak dapat memeriksa status kuota"
  },
  "quotaUnauthenticatedMessage": {
    "description": "Mesej yang ditunjukkan apabila pengguna tidak disahkan.",
    "message": "Log masuk untuk mengakses penjanaan suara dan ciri premium lain"
  },
  "signIn": {
    "description": "Teks untuk butang log masuk.",
    "message": "Log masuk"
  },
  "signOut": {
    "description": "Teks untuk butang Sign Out.",
    "message": "Log masuk"
  },
  "signedIn": {
    "description": "Teks status yang ditunjukkan apabila pengguna disahkan (tanpa e -mel).",
    "message": "Ditandatangani dalam"
  },
  "signedInAs": {
    "description": "Teks status yang ditunjukkan apabila pengguna disahkan, termasuk e -mel mereka.",
    "message": "Ditandatangani sebagai $email$",
    "placeholders": {
      "email": {
        "content": "$1",
        "example": "user@example.com"
      }
    }
  },
  "sttMinutesRemaining": {
    "description": "Teks menunjukkan kuota STT yang tinggal dalam beberapa minit.",
    "message": "$minutes$ minit$plural$ baki",
    "placeholders": {
      "minutes": {
        "content": "$1",
        "example": "5"
      },
      "plural": {
        "content": "$2",
        "example": "s"
      }
    }
  },
  "sttQuotaExhausted": {
    "description": "Teks untuk ditunjukkan apabila kuota STT habis.",
    "message": "Kuota pengiktirafan pertuturan habis"
  },
  "sttQuotaProgress": {
    "description": "Tooltip untuk bar kemajuan kuota STT.",
    "message": "$remaining$ sebanyak $total$ detik",
    "placeholders": {
      "remaining": {
        "content": "$1",
        "example": "100"
      },
      "total": {
        "content": "$2",
        "example": "300"
      }
    }
  },
  "sttQuotaProgressMinutes": {
    "description": "Tooltip untuk bar kemajuan kuota STT dalam beberapa minit.",
    "message": "$remaining$ sebanyak $total$ minit tersisa",
    "placeholders": {
      "remaining": {
        "content": "$1",
        "example": "5"
      },
      "total": {
        "content": "$2",
        "example": "60"
      }
    }
  },
  "sttQuotaRemaining": {
    "description": "Label untuk paparan baki kuota STT.",
    "message": "Pengiktirafan pertuturan"
  },
  "sttQuotaSeconds": {
    "description": "Unit untuk kuota STT (saat).",
    "message": "Secs"
  },
  "ttsCredits": {
    "description": "Istilah yang digunakan untuk mata wang kredit dalam ciri teks-ke-ucapan.",
    "message": "Kredit"
  },
  "ttsQuotaCharacters": {
    "description": "Unit untuk kuota TTS (aksara).",
    "message": "Kredit"
  },
  "ttsQuotaExhausted": {
    "description": "Teks untuk ditunjukkan apabila kuota TTS habis.",
    "message": "Kuota suara habis"
  },
  "ttsQuotaProgress": {
    "description": "Tooltip untuk bar kemajuan kuota TTS.",
    "message": "$remaining$ daripada $total$ aksara",
    "placeholders": {
      "remaining": {
        "content": "$1",
        "example": "500"
      },
      "total": {
        "content": "$2",
        "example": "1000"
      }
    }
  },
  "ttsQuotaRemaining": {
    "description": "Label untuk paparan baki kuota TTS.",
    "message": "Penjanaan suara"
  },
  "upgradeButton": {
    "description": "Teks untuk butang untuk menaik taraf pelan apabila kuota habis.",
    "message": "Rancangan menaik taraf"
  },
  "viewDetails": {
    "description": "Teks untuk pautan untuk melihat butiran kuota penuh di papan pemuka.",
    "message": "Lihat butiran"
  },
  "clickToCollapse": {
    "description": "Teks yang menunjukkan pengguna boleh mengklik untuk menyembunyikan kandungan yang diperluaskan.",
    "message": "Klik untuk runtuh"
  },
  "clickToExpand": {
    "description": "Teks yang menunjukkan pengguna boleh mengklik untuk menunjukkan kandungan yang runtuh.",
    "message": "Klik untuk berkembang"
  },
  "instructionLabel_context": {
    "description": "Label mesra untuk arahan pengguna yang menyediakan maklumat latar belakang.",
    "message": "Menyediakan konteks ..."
  },
  "instructionLabel_expectations": {
    "description": "Label mesra untuk arahan pengguna yang mentakrifkan apa yang pengguna inginkan.",
    "message": "Menjelaskan jangkaan ..."
  },
  "instructionLabel_focusing": {
    "description": "Label mesra untuk arahan pengguna yang menyempitkan skop perbualan.",
    "message": "Memfokuskan perbincangan ..."
  },
  "instructionLabel_guardrails": {
    "description": "Label mesra untuk arahan pengguna yang menetapkan sempadan untuk perbualan.",
    "message": "Menetapkan Guardrails ..."
  },
  "instructionLabel_guiding": {
    "description": "Label mesra untuk arahan pengguna yang membimbing bagaimana AI harus bertindak balas.",
    "message": "Membimbing jawapan ..."
  },
  "instructionLabel_nudge": {
    "description": "Label mesra untuk arahan pengguna yang perlahan mencadangkan arah.",
    "message": "Memberi nudge ..."
  },
  "instructionLabel_steering": {
    "description": "Label mesra untuk arahan pengguna yang membimbing arah perbualan.",
    "message": "Mengarahkan perbualan ..."
  },
  "maintenanceLabel_holding": {
    "description": "Label mesra untuk mesej pembantu penyelenggaraan yang runtuh.",
    "message": "Memegang pemikiran ini ..."
  },
  "maintenanceLabel_mental_note": {
    "description": "Label mesra untuk mesej pembantu penyelenggaraan yang runtuh.",
    "message": "Membuat nota mental ..."
  },
  "maintenanceLabel_processing": {
    "description": "Label mesra untuk mesej pembantu penyelenggaraan yang runtuh.",
    "message": "Pemprosesan di latar belakang ..."
  },
  "maintenanceLabel_remembering": {
    "description": "Label mesra untuk mesej pembantu penyelenggaraan yang runtuh.",
    "message": "Mengingati perincian ini ..."
  },
  "maintenanceLabel_saving": {
    "description": "Label mesra untuk mesej pembantu penyelenggaraan yang runtuh.",
    "message": "Menyimpan pemikiran itu untuk kemudian ..."
  },
  "maintenanceLabel_tracking": {
    "description": "Label mesra untuk mesej pembantu penyelenggaraan yang runtuh.",
    "message": "Menjejaki konteks ..."
  },
  "maintenanceLabel_tucking": {
    "description": "Label mesra untuk mesej pembantu penyelenggaraan yang runtuh.",
    "message": "Tucking ini ..."
>>>>>>> d54a0e2b
  }
}<|MERGE_RESOLUTION|>--- conflicted
+++ resolved
@@ -504,8 +504,6 @@
   "submit_mode_off_description": {
     "description": "Penerangan untuk mod penyerahan manual.",
     "message": "Hanya serahkan apabila anda menekan butang"
-<<<<<<< HEAD
-=======
   },
   "nicknameLabel": {
     "message": "Nama samaran",
@@ -722,6 +720,5 @@
   "maintenanceLabel_tucking": {
     "description": "Label mesra untuk mesej pembantu penyelenggaraan yang runtuh.",
     "message": "Tucking ini ..."
->>>>>>> d54a0e2b
   }
 }