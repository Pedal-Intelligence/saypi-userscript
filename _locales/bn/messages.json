{
  "appName": {
    "message": "Say, Pi",
    "description": "অ্যাপ্লিকেশনের নাম।"
  },
  "appDescription": {
    "message": "আপনার ভোকাল-পাওয়ার্ড সহযোগী পি এআইর জন্য",
    "description": "অ্যাপ্লিকেশনের বর্ণনা।"
  },
  "callInProgress": {
    "message": "হ্যান্ডস-ফ্রি কথোপকথন শেষ করুন",
    "description": "কল চলাকালীন কল বোতামে দেখানো টুলটিপ।"
  },
  "callStarting": {
    "message": "সংযোগ করা হচ্ছে...",
    "description": "কল শুরু হওয়ার সময় কল বোতামে দেখানো টুলটিপ।"
  },
  "callNotStarted": {
    "message": "$chatbot$ এর সাথে হ্যান্ডস-ফ্রি কথোপকথন শুরু করুন",
    "description": "কল শুরু হওয়ার আগে কল বোতামে দেখানো টুলটিপ।",
    "placeholders": {
      "chatbot": {
        "content": "$1",
        "example": "Pi"
      }
    }
  },
  "callError": {
    "message": "মারাত্মক নয় এমন ত্রুটি ঘটেছে। আতঙ্কিত হবেন না, আমরা এখনও শুনছি।",
    "description": "মারাত্মক নয় এমন ত্রুটি ঘটলে কল বোতামে দেখানো টুলটিপ।"
  },
  "mode_speed": {
    "message": "গতি",
    "description": "সর্বোচ্চ গতির ট্রান্সক্রিপশন মোড।"
  },
  "mode_balanced": {
    "message": "সমতা",
    "description": "ডিফল্ট ট্রান্সক্রিপশন মোড।"
  },
  "mode_accuracy": {
    "message": "নির্ভুলতা",
    "description": "সর্বোচ্চ নির্ভুলতার ট্রান্সক্রিপশন মোড।"
  },
  "preferedModeControl": {
    "message": "আপনার পছন্দের ট্রান্সক্রিপশন মোড নির্বাচন করুন",
    "description": "পছন্দসই ট্রান্সক্রিপশন মোড নির্বাচনের জন্য নিয়ন্ত্রণের শিরোনাম (টুলটিপ)।"
  },
  "lockButton": {
    "message": "স্ক্রিন লক করার জন্য চাপুন",
    "description": "বুটামের শিরোনাম (টুলটিপ) যা দৈঘ্যে স্পর্শের বিরুদ্ধে স্ক্রিনটি লক করে।"
  },
  "lockedScreen": {
    "description": "স্ক্রিন লক হলে উল্লেখযোগ্যভাবে প্রদর্শন করার জন্য একটি বার্তা।",
    "message": "স্ক্রিন লক হয়ে গেছে।"
  },
  "soundEffects": {
    "description": "চেকবক্সের লেবেল যা শব্দ প্রভাব সক্ষম/নিষ্ক্রিয় করার জন্য।",
    "message": "শব্দ প্রভাব"
  },
  "autoSubmit": {
    "description": "চেকবক্সের লেবেল যা স্বয়ংক্রিয় প্রাম্পতি জমা/নিষ্ক্রিয় করার জন্য।",
    "message": "স্বয়ংক্রিয়-জমা"
  },
  "continueUnlocking": {
    "description": "ব্যবহারকারীর জন্য নির্দেশনা, তিনি আনলক বোতাম চেপে দিতে শুরু করার পরে, ।",
    "message": "আনলক করার জন্য ধরে রাখুন..."
  },
  "unlockButton": {
    "description": "স্ক্রিন আনলক করার বোতামের শিরোনাম (টুলটিপ)।",
    "message": "স্ক্রিন আনলক করার জন্য চাপুন"
  },
  "unlockInstruction": {
    "description": "ব্যবহারকারীর জন্য নির্দেশনা, লক হ'লে স্ক্রিন আনলক করার উপায়।",
    "message": "আনলক করার জন্য ধরুন।"
  },
  "preferedLanguage": {
    "message": "ভাষা",
    "description": "পছন্দের ট্রান্সক্রিপশন ভাষা নির্বাচনের জন্য নিয়ন্ত্রণের লেবেল।"
  },
  "audioConnected": {
    "description": "মাইক্রোফোন সংযুক্ত হলে প্রদর্শিত বার্তা",
    "message": "$microphone$ সংযুক্ত হয়েছে",
    "placeholders": {
      "microphone": {
        "content": "$1",
        "example": "Default - MacBook Pro Microphone"
      }
    }
  },
  "audioInputError": {
    "description": "অডিও ফলে খালি ট্রান্সক্রিপশনের যখন বার্তা প্রদর্শিত - সাধারণতো ফিল্টারিং-র ফল।",
    "message": "ওহ, $chatbot$ তা ধরতে পারেনি। আপনি কি আবার বলার চেষ্টা করতে পারেন?",
    "placeholders": {
      "chatbot": {
        "content": "$1",
        "example": "Pi"
      }
    }
  },
  "audioReconnecting": {
    "description": "নতুন মাইক্রোফোনের সাথে সংযোগ করার সময় প্রদর্শিত বার্তা",
    "message": "$microphone$-এ স্থানান্তর হচ্ছে...",
    "placeholders": {
      "microphone": {
        "content": "$1",
        "example": "Default - AirPods Pro"
      }
    }
  },
  "assistantIsListening": {
    "description": "যখন সহায়িকা বক্তৃতা শুনে, তখন প্রদর্শিত বার্তা।",
    "message": "$chatbot$ শুনছে...",
    "placeholders": {
      "chatbot": {
        "content": "$1",
        "example": "Pi"
      }
    }
  },
  "toggleThemeToDarkMode": {
    "description": "ডার্ক মোডে টগল করার বোতামের জন্য লেবেল।",
    "message": "ডার্ক মোডে স্থানান্তর করুন"
  },
  "toggleThemeToLightMode": {
    "description": "লাইট মোডে টগল করার বোতামের জন্য লেবেল।",
    "message": "আলো মোডে স্থানান্তর করুন"
  },
  "consentAskParticipate": {
    "message": "আপনি কি অংশগ্রহন করতে চান?"
  },
  "consentBetterTogether": {
    "message": "আমরা একসাথে Say, Pi উন্নীত করি"
  },
  "consentDataDeidentified": {
    "message": "অ্যানালিটিক্স ব্যক্তিদের সাথে জড়িত নয়। ব্যবহৃত কোনো ডেটা পরিচিতি-মুক্ত।"
  },
  "consentNoPii": {
    "message": "আমরা ব্যক্তিগত ডেটা, যেমন বার্তা বা নাম, সংগ্রহ কিংবা দেখিোনি।"
  },
  "consentNoSale": {
    "message": "আমরা তৃতীয় পক্ষের কাছে আপনার ডাটা বিক্রি করবো না, বা এটি বিজ্ঞাপনের জন্য ব্যবহার করবো।"
  },
  "consentOptIn": {
    "message": "আমি অন্তর্ভুক্ত!"
  },
  "consentOptOut": {
    "message": "কোন ধন্যবাদ নেই"
  },
  "consentPrivacyParamount": {
    "message": "আপনার গোপনীয়তা সর্বোচ্চ। আপনি যা বলেন, তা Pi-র এবং আপনার মাঝেরে।"
  },
  "consentRightToRevoke": {
    "message": "আপনি যে কোনো সময়ে আপনার মনের মতামত পরিবর্তন করতে পারেন।"
  },
  "consentSharingPurpose": {
    "message": "আপনার ব্যবহারের ডেটা শেয়ার করা আমাদের Say, Pi-র ব্যবহারিকাড়িরা এটি কীভাবে ব্যবহার করেন, ।"
  },
  "consetPrivacyPolicy": {
    "message": "আমাদের গোপনীয়তা নীতি পড়ুন"
  },
  "shareAnalytics": {
    "description": "এনালিটিক্স শেয়ার করার জন্য চেকবক্সের লেবেল সক্ষম/নিষ্ক্রিয় করুন।",
    "message": "অ্যানালিটিক্স শেয়ার করুন"
  },
  "enterImmersiveModeLong": {
    "description": "মোবাইল ডিভাইসে ইমার্সিভ মোডে প্রবেশের জন্য বোতামের aria-label এবং শিরোনাম।",
    "message": "ইমার্সিভ মোডে প্রবেশ করুন"
  },
  "enterImmersiveModeShort": {
    "description": "ডেস্কটপে ইমার্সিভ মোডে প্রবেশ করার বোতামের লেখা।",
    "message": "নিমজ্জন"
  },
  "exitImmersiveModeLong": {
    "description": "মোবাইল ডিভাইসের উপর ইমার্সিভ মোড থেকে বেরিয়ে, টেক্সট-ভিত্তিক ডেস্ক্‌‌‌‍‍‌‍‍‌‍‍‌top mode- ।",
    "message": "ইমার্সিভ মোড থেকে বের হন"
  },
  "applicationStatusIssue": {
    "description": "যখন অ্যাপ্লিকেশনে সমস্যা ঘটে, তখন প্রদর্শনের জন্য বার্তা।",
    "message": "সিস্টেম ইস্যু সতর্কবার্তা"
  },
  "applicationStatusUnknown": {
    "description": "যখন অ্যাপ্লিকেশনের স্থিতি নির্ধারণ করা যাচ্ছে না, তখন প্রদর্শনের জন্য বার্তা। য়ে.গ. -  যখন  client-টি offline-য়।",
    "message": "অ্যাপ্লিকেশনের স্থিতি অজানা"
  },
  "checkingApplicationStatus": {
    "description": "সিস্টেমের অবস্থা নির্ধারণ করা হচ্ছে, যেমন - লোডের সময়।",
    "message": "অ্যাপ্লিকেশনের অবস্থা যাচাই করা হচ্ছে..."
  },
  "dismissAlert": {
    "description": "সিস্টেম ইস্যু আলার্ট খারিজ করার বোতামের জন্য লেবেল।",
    "message": "খারিজ করা"
  },
  "recommendedActions": {
    "description": "একটি পরিচিত সমস্যা ঠিক করার জন্য ব্যবহারকারীরা নেয়া উপাদেয় পর্বের ।",
    "message": "এই সময়ে, আমরা সুপারিশ করি:"
  },
  "extensionPopupTitle": {
    "description": "এক্সটেনশনের পপ-আপ ডায়ালোগের শিরোনাম।",
    "message": "Say, Pi"
  },
  "activityCheckButton": {
    "description": "বোতামের লেখা যা দেখায় যে ব্যবহারকারী এখনো উপস্থিত।",
    "message": "হ্যাঁ, আমি এখনো এখানে আছি!"
  },
  "activityCheckMessage": {
    "description": "যখন কথোপকথন অস্বাভাবিক ভাবে দীর্ঘ হয়ে যায়, তখন প্রদর্শনের জন্য বার্তা।",
    "message": "ওহ, এটা একটি দীর্ঘ আলাপ। আপনি কি এখনো সেখানে, না-ই আমরা  নিজেরাই নিজের  sathe kotha bolchi?"
  },
  "assistantIsThinking": {
    "message": "$chatbot$ চিন্তা করছে...",
    "placeholders": {
      "chatbot": {
        "content": "$1",
        "example": "Pi"
      }
    },
    "description": "যখন সহায়িকা তার প্রতিক্রিয়া প্রস্তুত করে, তখন প্রদর্শিত বার্তা।"
  },
  "assistantIsSpeaking": {
    "message": "$chatbot$ কথা বলছে...",
    "placeholders": {
      "chatbot": {
        "content": "$1",
        "example": "Pi"
      }
    },
    "description": "যখন সহায়িকা তার উত্তর বলে, তখন প্রদর্শিত বার্তা।"
  },
  "userStartedInterrupting": {
    "message": "এগিয়ে যান, $chatbot$ শুনছে...",
    "placeholders": {
      "chatbot": {
        "content": "$1",
        "example": "Pi"
      }
    },
    "description": "বার্তা প্রদর্শিত হয় যখন ব্যবহারকারী, সহায়িকা কথা বলার সময়ে,  কথা শুরু করে।"
  },
  "allowInterruptions": {
    "message": "বাধাপ্রাপ্তিসাধ্য",
    "description": "চেকবক্সের লেবেল যা পি'র উত্তর বাধা দিতে /না দিতে য়ুজারকে অনুমোনিত/নির্যান্ত্রিণী  (Enable/Disable)  करार जন্য।"
  },
  "currencyUSDAbbreviation": {
    "description": "মার্কিন ডলারের সংক্ষেপ।",
    "message": "মার্কিন ডলার"
  },
  "currentCharges": {
    "description": "ব্যবহারকারীর দ্বারা সঞ্চিত বর্তমান চার্জ (রানিং টোটাল) বর্ণনা করা শব্দ।",
    "message": "বর্তমান চার্জ"
  },
  "enableTTS": {
    "description": "টেক্সট-টু-স্পিচ চালু/নিষ্ক্রিয় করার জন্য চেকবক্সের লেবেল।",
    "message": "বহুভাষিক স্বর"
  },
  "enhancedVoice": {
    "description": "শিরোনাম (টুলটিপ) বলুন, পাই উন্নত স্বর।",
    "message": "ভয়েস $product$ দ্বারা উন্নত",
    "placeholders": {
      "product": {
        "content": "$1",
        "example": "Say, Pi"
      }
    }
  },
  "previewProgress": {
    "description": "ব্যবহারকারী যখন একটি বৈশিষ্ট্য পরিদর্শন করে, যাতে অক্ষরের সীমা আছে, ।",
    "message": "$limit$ এর মধ্যে $count$ অক্ষর ব্যবহার করা হয়েছে।",
    "placeholders": {
      "count": {
        "content": "$1",
        "example": "123"
      },
      "limit": {
        "content": "$2",
        "example": "500"
      }
    }
  },
  "previewStatusActive": {
    "message": "বেটা সক্রিয়"
  },
  "previewStatusCompleted": {
    "message": "বেটা সম্পন্ন হয়েছে"
  },
  "previewStatusPaused": {
    "description": "ব্যবহারকারী যখন একটি ফিচার প্রিভিউ করে, যা স্থগিত করা হয়েছে, ।",
    "message": "বেটা বন্ধ রাখা হয়েছে $resetDate$ পর্যন্ত",
    "placeholders": {
      "resetDate": {
        "content": "$1",
        "example": "2021-12-31"
      }
    }
  },
  "previewStatusUnknown": {
    "message": "সংযোগ করতে অক্ষম..."
  },
  "readAloudButtonTitle": {
    "description": "বার্তার পাঠ্যটি উচ্চরিত করার বোতামের শিরোনাম।",
    "message": "উচ্চারণ করুন"
  },
  "ttsCostExplanation": {
    "description": "যখন টেক্সট-টু-স্পিচ ইঞ্জিন বার্তা উচ্চরিত করার জন্য ব্যবহৃত হয়, এর মূল্যের সাথে, ্‌্‌্‌্‌্ারি।",
    "message": "এই বার্তাটি শোনার জন্য $product$ $cost$ $currency$ চার্জ করবে",
    "placeholders": {
      "cost": {
        "content": "$1",
        "example": "0.01"
      },
      "currency": {
        "content": "$2",
        "example": "credits"
      },
      "product": {
        "content": "$3",
        "example": "Say, Pi"
      }
    }
  },
  "ttsCostExplanationFree": {
    "description": "যখন একটি বার্তা পাঠিয়ে দেয়ার জন্য একটি লেখা-২-ভাষন (text-to-speech) ইঞ্জিন ব্যাবহার করা হয়, ।",
    "message": "এই অডিওটি ইনফ্লেকশন এআই দ্বারা বিনামূল্যে তৈরি করা হয়েছে",
    "placeholders": {
      "provider": {
        "content": "$1",
        "example": "Inflection AI"
      }
    }
  },
  "ttsPoweredBy": {
    "description": "যখন টেক্সট-টু-স্পিচ ইঞ্জিন বার্তা উচ্চরিত করার জন্য ব্যবহৃত হয়, তারাৎির্‌্‌্‌্‌্‌্‌্‌ের ।",
    "message": "$ttsEngine$ দ্বারা পরিচালিত টেক্সট-টু-স্পিচ",
    "placeholders": {
      "ttsEngine": {
        "content": "$1",
        "example": "ElevenLabs"
      }
    }
  },
  "copiedButtonTitle": {
    "message": "কপি করা হয়েছে!",
    "description": "বার্তার টেক্সট ক্লিপবোর্ডে অনুলিপি হয়েছে এর ইঙ্গিত দেয়া button-er title."
  },
  "copyButtonTitle": {
    "message": "কপি",
    "description": "বার্তার পাঠ্যটি ক্লিপবোর্ডে অনুলিপি করার জন্য বোতামের শিরোনাম।"
  },
  "voiceIntroduction_joey": {
    "message": "হোলা! \nপ্রিভেট! \n你好! \nআমি পাই, আপনার পলিগ্লট এআই সহকারী। \nআমার নির্দেশে 32টি ভাষার সাথে, আমরা সারা বিশ্ব থেকে ধারণা এবং সংস্কৃতি অন্বেষণ করতে পারি। \nআপনি এই ভয়েস কি মনে করেন?",
    "description": "জোয়ি ভোইসের পরিচয়।"
  },
  "voiceIntroduction_paola": {
    "message": "সিয়াও ! \nবনজোর ! \nনমস্কার! \nআমি পাই, এবং আমি 32টি ভাষায় অনর্গল কথা বলতে পারি। \nআরবি থেকে ইউক্রেনীয়, আমি এখানে ভাষার বাধা ভাঙতে এসেছি। \nএই ভয়েসটি আপনার কাছে কেমন শোনাচ্ছে?",
    "description": "পাওলা ভোইসের জন্য ভূমিকা।"
  },
  "regenerateButtonTitle": {
    "message": "$cost$ $currency$ জন্য অডিও তৈরি করুন",
    "description": "বার্তার অডিও পুনরুত্পাদনের জন্য বোতামের শিরোনাম। এটি আনুমানিক খরচের সম্ভাবনা।",
    "placeholders": {
      "cost": {
        "content": "$1",
        "example": "0.01"
      },
      "currency": {
        "content": "$2",
        "example": "credits"
      }
    }
  },
  "regenerateButtonTitleFree": {
    "message": "অডিও তৈরি করুন",
    "description": "বার্তার অডিও পুনরুত্পাদনের জন্য বোতামের শিরোনাম। এটি নির্ধারিত না-খরচের সম্ভাবনা।"
  },
  "assistantIsWriting": {
    "description": "সহকারী যখন তার প্রতিক্রিয়া টাইপ করে তখন বার্তাটি প্রদর্শিত হয়।",
    "message": "$chatbot$ লিখছে...",
    "placeholders": {
      "chatbot": {
        "content": "$1",
        "example": "Pi"
      }
    }
  },
  "ttsCostExplanationSayPi": {
    "description": "ব্যবহারকারী যখন খরচের ব্যাখ্যা লিঙ্কের উপর ঘোরায় তখন প্রদর্শনের টুলটিপ।",
    "placeholders": {
      "product": {
        "content": "$1",
        "example": "Say, Pi"
      }
    },
    "message": "অডিওর জন্য $product$ কিভাবে চার্জ করে তা জানুন"
  },
  "interruptionsFirefoxDisabled": {
    "message": "বাধাগুলি বর্তমানে ফায়ারফক্সে সমর্থিত নয়।"
  },
  "mode_accuracy_description": {
    "description": "নির্ভুলতা ট্রান্সক্রিপশন মোডের জন্য বর্ণনা।",
    "message": "সর্বোচ্চ নির্ভুলতা, কিন্তু ধীর প্রতিলিপি গতি। \nহ্যালুসিনেশন প্রবণ."
  },
  "mode_balanced_description": {
    "description": "সুষম প্রতিলিপি মোডের জন্য বর্ণনা।",
    "message": "বেশিরভাগ ব্যবহারের জন্য গতি এবং নির্ভুলতার ভাল ভারসাম্য।"
  },
  "mode_speed_description": {
    "description": "গতি প্রতিলিপি মোড জন্য বর্ণনা.",
    "message": "দ্রুততম প্রতিক্রিয়া, কিন্তু কম সঠিক। \nবাধা প্রবণ."
  },
  "soundEffectsFirefoxDisabled": {
    "message": "অডিও প্রতিক্রিয়া সমস্যা প্রতিরোধ করতে ফায়ারফক্সে সাউন্ড এফেক্ট নিষ্ক্রিয় করা হয়েছে।"
  },
  "assistantIsSpeakingWithManualInterrupt": {
    "description": "সহকারী যখন তার প্রতিক্রিয়া বলছে তখন বার্তা প্রদর্শিত হবে এবং ম্যানুয়াল বাধা সম্ভব।",
    "placeholders": {
      "chatbot": {
        "content": "$1",
        "example": "Pi"
      }
    },
    "message": "$chatbot$ কথা বলছে, বাধা দিতে আলতো চাপুন..."
  },
  "callInterruptible": {
    "description": "কল বোতামে প্রদর্শিত টুলটিপ যখন একটি কল চলছে এবং ম্যানুয়াল বাধা সম্ভব।",
    "message": "বাধা দিতে আলতো চাপুন"
  },
  "microphoneErrorConstraints": {
    "description": "মাইক্রোফোন সীমাবদ্ধতা সন্তুষ্ট না হলে ত্রুটি বার্তা।",
    "message": "আপনার মাইক্রোফোন সেটিংস প্রয়োজনীয় স্পেসিফিকেশন পূরণ করে না। \nএকটি ভিন্ন মাইক্রোফোন ব্যবহার করে দেখুন বা আপনার অডিও সেটিংস সামঞ্জস্য করুন৷"
  },
  "microphoneErrorGeneric": {
    "description": "মাইক্রোফোন অ্যাক্সেস ব্যর্থ হলে বিবরণ সহ জেনেরিক ত্রুটি বার্তা।",
    "message": "মাইক্রোফোন অ্যাক্সেস করতে ব্যর্থ হয়েছে: $message$",
    "placeholders": {
      "message": {
        "content": "$1",
        "example": "Permission denied"
      }
    }
  },
  "microphoneErrorInUse": {
    "description": "মাইক্রোফোন ইতিমধ্যে অন্য অ্যাপ্লিকেশন দ্বারা ব্যবহার করা হলে ত্রুটি বার্তা৷",
    "message": "মাইক্রোফোন অ্যাক্সেস করা যাচ্ছে না কারণ এটি অন্য অ্যাপ্লিকেশন দ্বারা ব্যবহার করা হচ্ছে৷ \nঅনুগ্রহ করে আপনার মাইক্রোফোন ব্যবহার করে এমন অন্যান্য অ্যাপ বন্ধ করুন।"
  },
  "microphoneErrorNotFound": {
    "description": "কোনো মাইক্রোফোন ডিভাইস পাওয়া না গেলে ত্রুটি বার্তা।",
    "message": "কোন মাইক্রোফোন সনাক্ত করা যায়নি. \nঅনুগ্রহ করে একটি মাইক্রোফোন সংযুক্ত করুন এবং আবার চেষ্টা করুন৷"
  },
  "microphoneErrorPermissionDenied": {
    "description": "ব্যবহারকারী বা সিস্টেম দ্বারা মাইক্রোফোন অনুমতি অস্বীকার করা হলে ত্রুটি বার্তা।",
    "message": "মাইক্রোফোন অ্যাক্সেস প্রয়োজন. \nচালিয়ে যেতে অনুগ্রহ করে আপনার ব্রাউজার সেটিংসে মাইক্রোফোন অ্যাক্সেসের অনুমতি দিন।"
  },
  "microphoneErrorUnexpected": {
    "description": "বিশদ বিবরণ সহ অপ্রত্যাশিত মাইক্রোফোন ত্রুটির জন্য ত্রুটি বার্তা৷",
    "message": "আপনার মাইক্রোফোনে একটি অপ্রত্যাশিত ত্রুটি ঘটেছে: $message$৷",
    "placeholders": {
      "message": {
        "content": "$1",
        "example": "Device busy"
      }
    }
  },
  "microphoneErrorUnknown": {
    "description": "অজানা কারণে মাইক্রোফোন অ্যাক্সেস ব্যর্থ হলে জেনেরিক ত্রুটি বার্তা।",
    "message": "মাইক্রোফোন অ্যাক্সেস করতে অক্ষম৷ \nঅনুগ্রহ করে আপনার ডিভাইস সেটিংস চেক করুন এবং আবার চেষ্টা করুন।"
  },
  "ttsDisabledSafari": {
    "message": "বহুভাষিক ভয়েস বর্তমানে সাফারিতে সমর্থিত নয়।",
    "description": "সাফারিতে TTS নিষ্ক্রিয় হলে বার্তা দেখানো হয়"
  },
  "extensionSettings": {
    "message": "সেটিংস",
    "description": "এক্সটেনশনের সেটিংস খুলতে বোতামের পাঠ্য।"
  },
  "submitModeControl": {
    "description": "কন্ট্রোলের শিরোনাম (টুলটিপ) নির্বাচন করার জন্য কখন বার্তা জমা দিতে হবে।",
    "message": "কখন আপনার বার্তা জমা দিতে হবে তা নির্বাচন করুন"
  },
  "submit_mode_agent": {
    "description": "এআই-চালিত জমা দেওয়ার মোড।",
    "message": "এজেন্ট"
  },
  "submit_mode_agent_description": {
    "description": "এআই-চালিত জমা দেওয়ার মোডের বিবরণ।",
    "message": "$chatbot$ প্রেক্ষাপটের উপর ভিত্তি করে কখন প্রতিক্রিয়া জানাবে তা নির্ধারণ করে",
    "placeholders": {
      "chatbot": {
        "content": "$1",
        "example": "Pi"
      }
    }
  },
  "submit_mode_auto": {
    "description": "স্বয়ংক্রিয় জমা মোড.",
    "message": "স্বয়ংক্রিয়"
  },
  "submit_mode_auto_description": {
    "description": "স্বয়ংক্রিয় জমা মোড জন্য বর্ণনা.",
    "message": "আপনি কথা বলা বন্ধ করলে স্বয়ংক্রিয়ভাবে জমা দিন"
  },
  "submit_mode_off": {
    "description": "ম্যানুয়াল জমা মোড.",
    "message": "ম্যানুয়াল"
  },
  "submit_mode_off_description": {
    "description": "ম্যানুয়াল জমা মোড জন্য বর্ণনা.",
    "message": "আপনি বোতাম টিপে শুধুমাত্র জমা দিন"
<<<<<<< HEAD
=======
  },
  "nicknameLabel": {
    "message": "ডাকনাম",
    "description": "এআই সহকারীটির জন্য একটি কাস্টম ডাকনাম সেট করতে ইনপুট ক্ষেত্রের জন্য লেবেল।"
  },
  "greeting": {
    "description": "ব্যবহারকারী সাইন ইন করা হলে শুভেচ্ছা বার্তা দেখানো হয়েছে",
    "message": "হাই, $name$!",
    "placeholders": {
      "name": {
        "content": "$1",
        "example": "John"
      }
    }
  },
  "notSignedIn": {
    "description": "ব্যবহারকারী যখন সাইন ইন না হয় তখন পাঠ্য পাঠানোর জন্য পাঠ্য।",
    "message": "সাইন ইন না"
  },
  "profile": {
    "description": "ব্যবহারকারী প্রোফাইল বিভাগের জন্য লেবেল।",
    "message": "প্রোফাইল"
  },
  "quotaCredits": {
    "description": "টিটিএস ক্রেডিটের জন্য ইউনিট লেবেল",
    "message": "ক্রেডিট"
  },
  "quotaRemaining": {
    "description": "কোটা অবশিষ্ট অগ্রগতি বারের জন্য লেবেল",
    "message": "কোটা বাকি"
  },
  "quotaStatusUnknown": {
    "description": "যখন কোটা স্থিতি নির্ধারণ করা যায় না তখন বার্তা দেখানো হয়েছে",
    "message": "কোটা স্থিতি পরীক্ষা করতে অক্ষম"
  },
  "quotaUnauthenticatedMessage": {
    "description": "ব্যবহারকারী প্রমাণিত না হলে বার্তা দেখানো হয়েছে।",
    "message": "ভয়েস জেনারেশন এবং অন্যান্য প্রিমিয়াম বৈশিষ্ট্যগুলি অ্যাক্সেস করতে লগ ইন করুন"
  },
  "signIn": {
    "description": "সাইন ইন বোতামের জন্য পাঠ্য।",
    "message": "সাইন ইন"
  },
  "signOut": {
    "description": "সাইন আউট বোতামের জন্য পাঠ্য।",
    "message": "সাইন আউট"
  },
  "signedIn": {
    "description": "যখন ব্যবহারকারী প্রমাণীকরণ করা হয় (ইমেল ছাড়াই) স্থিতি পাঠ্য প্রদর্শিত হয়।",
    "message": "সাইন ইন"
  },
  "signedInAs": {
    "description": "ব্যবহারকারী যখন তাদের ইমেল সহ প্রমাণীকরণ করা হয় তখন স্ট্যাটাস টেক্সট প্রদর্শিত হয়।",
    "message": "সাইন ইন হিসাবে $email$",
    "placeholders": {
      "email": {
        "content": "$1",
        "example": "user@example.com"
      }
    }
  },
  "sttMinutesRemaining": {
    "description": "কয়েক মিনিটের মধ্যে স্টাটি কোটা বাকি দেখায় পাঠ্য।",
    "message": "$minutes$ মিনিট $plural$ বাকি",
    "placeholders": {
      "minutes": {
        "content": "$1",
        "example": "5"
      },
      "plural": {
        "content": "$2",
        "example": "s"
      }
    }
  },
  "sttQuotaExhausted": {
    "description": "পাঠ্য কোটা শেষ হয়ে গেলে পাঠ্য।",
    "message": "বক্তৃতা স্বীকৃতি কোটা ক্লান্ত"
  },
  "sttQuotaProgress": {
    "description": "এসটিটি কোটা প্রগতিশীল বারের জন্য টুলটিপ।",
    "message": "$remaining$ মোট $total$ সেকেন্ড বাকি",
    "placeholders": {
      "remaining": {
        "content": "$1",
        "example": "100"
      },
      "total": {
        "content": "$2",
        "example": "300"
      }
    }
  },
  "sttQuotaProgressMinutes": {
    "description": "কয়েক মিনিটের মধ্যে এসটিটি কোটা অগ্রগতি বারের জন্য সরঞ্জামটিপ।",
    "message": "$remaining$ মোট $total$ মিনিট বাকি",
    "placeholders": {
      "remaining": {
        "content": "$1",
        "example": "5"
      },
      "total": {
        "content": "$2",
        "example": "60"
      }
    }
  },
  "sttQuotaRemaining": {
    "description": "এসটিটি কোটা অবশিষ্ট ডিসপ্লে জন্য লেবেল।",
    "message": "বক্তৃতা স্বীকৃতি"
  },
  "sttQuotaSeconds": {
    "description": "এসটিটি কোটার জন্য ইউনিট (সেকেন্ড)।",
    "message": "সেকেন্ড"
  },
  "ttsCredits": {
    "description": "পাঠ্য-থেকে-স্পিচ বৈশিষ্ট্যে ক্রেডিট মুদ্রার জন্য ব্যবহৃত শব্দটি।",
    "message": "ক্রেডিট"
  },
  "ttsQuotaCharacters": {
    "description": "টিটিএস কোটা (অক্ষর) এর জন্য ইউনিট।",
    "message": "ক্রেডিট"
  },
  "ttsQuotaExhausted": {
    "description": "টিটিএস কোটা শেষ হয়ে গেলে পাঠ্য পাঠানোর জন্য পাঠ্য।",
    "message": "ভয়েস কোটা ক্লান্ত"
  },
  "ttsQuotaProgress": {
    "description": "টিটিএস কোটা প্রগ্রেস বারের জন্য সরঞ্জামটিপ।",
    "message": "$remaining$ মোট $total$ অক্ষর বাকি",
    "placeholders": {
      "remaining": {
        "content": "$1",
        "example": "500"
      },
      "total": {
        "content": "$2",
        "example": "1000"
      }
    }
  },
  "ttsQuotaRemaining": {
    "description": "টিটিএস কোটা বাকী ডিসপ্লে জন্য লেবেল।",
    "message": "ভয়েস জেনারেশন"
  },
  "upgradeButton": {
    "description": "কোটা শেষ হয়ে গেলে পরিকল্পনাটি আপগ্রেড করার জন্য বোতামটির জন্য পাঠ্য।",
    "message": "আপগ্রেড পরিকল্পনা"
  },
  "viewDetails": {
    "description": "ড্যাশবোর্ডে সম্পূর্ণ কোটা বিশদ দেখতে লিঙ্কটির জন্য পাঠ্য।",
    "message": "বিশদ দেখুন"
  },
  "clickToCollapse": {
    "description": "ব্যবহারকারী নির্দেশিত পাঠ্য প্রসারিত সামগ্রীটি আড়াল করতে ক্লিক করতে পারে।",
    "message": "ধসে ক্লিক করুন"
  },
  "clickToExpand": {
    "description": "ব্যবহারকারী নির্দেশক পাঠ্য ধসে পড়া সামগ্রী দেখাতে ক্লিক করতে পারে।",
    "message": "প্রসারিত করতে ক্লিক করুন"
  },
  "instructionLabel_context": {
    "description": "ব্যবহারকারীর নির্দেশের জন্য বন্ধুত্বপূর্ণ লেবেল যা পটভূমি তথ্য সরবরাহ করে।",
    "message": "প্রসঙ্গ সরবরাহ ..."
  },
  "instructionLabel_expectations": {
    "description": "ব্যবহারকারী নির্দেশের জন্য বন্ধুত্বপূর্ণ লেবেল যা ব্যবহারকারী যা চায় তা নির্ধারণ করে।",
    "message": "প্রত্যাশা পরিষ্কার করা ..."
  },
  "instructionLabel_focusing": {
    "description": "ব্যবহারকারীর নির্দেশের জন্য বন্ধুত্বপূর্ণ লেবেল যা কথোপকথনের সুযোগকে সংকীর্ণ করে।",
    "message": "আলোচনার দিকে মনোনিবেশ করা ..."
  },
  "instructionLabel_guardrails": {
    "description": "ব্যবহারকারীর নির্দেশের জন্য বন্ধুত্বপূর্ণ লেবেল যা কথোপকথনের জন্য সীমানা স্থাপন করে।",
    "message": "গার্ডরেল সেট করা ..."
  },
  "instructionLabel_guiding": {
    "description": "ব্যবহারকারীর নির্দেশের জন্য বন্ধুত্বপূর্ণ লেবেল যা এআই কীভাবে প্রতিক্রিয়া জানাবে তা গাইড করে।",
    "message": "গাইডিং প্রতিক্রিয়া ..."
  },
  "instructionLabel_nudge": {
    "description": "ব্যবহারকারীর নির্দেশের জন্য বন্ধুত্বপূর্ণ লেবেল যা আলতো করে একটি দিক নির্দেশ করে।",
    "message": "একটি নাক দিচ্ছে ..."
  },
  "instructionLabel_steering": {
    "description": "ব্যবহারকারীর নির্দেশের জন্য বন্ধুত্বপূর্ণ লেবেল যা কথোপকথনের দিকনির্দেশকে গাইড করে।",
    "message": "কথোপকথন চালানো ..."
  },
  "maintenanceLabel_holding": {
    "description": "ধসে পড়া সহকারী রক্ষণাবেক্ষণ বার্তার জন্য বন্ধুত্বপূর্ণ লেবেল।",
    "message": "এই চিন্তা রাখা ..."
  },
  "maintenanceLabel_mental_note": {
    "description": "ধসে পড়া সহকারী রক্ষণাবেক্ষণ বার্তার জন্য বন্ধুত্বপূর্ণ লেবেল।",
    "message": "একটি মানসিক নোট করা ..."
  },
  "maintenanceLabel_processing": {
    "description": "ধসে পড়া সহকারী রক্ষণাবেক্ষণ বার্তার জন্য বন্ধুত্বপূর্ণ লেবেল।",
    "message": "পটভূমিতে প্রক্রিয়াজাতকরণ ..."
  },
  "maintenanceLabel_remembering": {
    "description": "ধসে পড়া সহকারী রক্ষণাবেক্ষণ বার্তার জন্য বন্ধুত্বপূর্ণ লেবেল।",
    "message": "এই বিশদটি মনে আছে ..."
  },
  "maintenanceLabel_saving": {
    "description": "ধসে পড়া সহকারী রক্ষণাবেক্ষণ বার্তার জন্য বন্ধুত্বপূর্ণ লেবেল।",
    "message": "পরে যে চিন্তা সংরক্ষণ করা ..."
  },
  "maintenanceLabel_tracking": {
    "description": "ধসে পড়া সহকারী রক্ষণাবেক্ষণ বার্তার জন্য বন্ধুত্বপূর্ণ লেবেল।",
    "message": "প্রসঙ্গে ট্র্যাক রাখা ..."
  },
  "maintenanceLabel_tucking": {
    "description": "ধসে পড়া সহকারী রক্ষণাবেক্ষণ বার্তার জন্য বন্ধুত্বপূর্ণ লেবেল।",
    "message": "এই দূরে টেক করা ..."
>>>>>>> d54a0e2b
  }
}<|MERGE_RESOLUTION|>--- conflicted
+++ resolved
@@ -504,8 +504,6 @@
   "submit_mode_off_description": {
     "description": "ম্যানুয়াল জমা মোড জন্য বর্ণনা.",
     "message": "আপনি বোতাম টিপে শুধুমাত্র জমা দিন"
-<<<<<<< HEAD
-=======
   },
   "nicknameLabel": {
     "message": "ডাকনাম",
@@ -722,6 +720,5 @@
   "maintenanceLabel_tucking": {
     "description": "ধসে পড়া সহকারী রক্ষণাবেক্ষণ বার্তার জন্য বন্ধুত্বপূর্ণ লেবেল।",
     "message": "এই দূরে টেক করা ..."
->>>>>>> d54a0e2b
   }
 }