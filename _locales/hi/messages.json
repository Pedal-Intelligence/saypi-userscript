{
  "appName": {
    "message": "Say, Pi",
    "description": "एप्लिकेशन का नाम।"
  },
  "appDescription": {
    "message": "आपका स्वर-संचालित साथी पाई एआई के लिए",
    "description": "एप्लिकेशन का विवरण।"
  },
  "callInProgress": {
    "message": "हाथ मुक्त संवाद को समाप्त करें",
    "description": "कॉल प्रगति पर होने पर कॉल बटन पर प्रदर्शित टूलटिप।"
  },
  "callStarting": {
    "message": "संयोजन...",
    "description": "कॉल शुरू होने पर कॉल बटन पर प्रदर्शित टूलटिप।"
  },
  "callNotStarted": {
    "message": "$chatbot$ के साथ हाथ मुक्त वार्ता शुरू करें",
    "description": "कॉल शुरू होने से पहले कॉल बटन पर प्रदर्शित टूलटिप।",
    "placeholders": {
      "chatbot": {
        "content": "$1",
        "example": "Pi"
      }
    }
  },
  "callError": {
    "message": "गैर-घातक त्रुटि का सामना किया गया। घबराएं नहीं, हम अभी भी सुन रहे हैं।",
    "description": "गैर-घातक त्रुटि होने पर कॉल बटन पर प्रदर्शित टूलटिप।"
  },
  "mode_speed": {
    "message": "गति",
    "description": "सबसे तेज़ ट्रांसक्रिप्शन मोड।"
  },
  "mode_balanced": {
    "message": "संतुलित",
    "description": "डिफ़ॉल्ट ट्रांसक्रिप्शन मोड।"
  },
  "mode_accuracy": {
    "message": "सटीकता",
    "description": "सबसे उच्च सटीकता वाला ट्रांसक्रिप्शन मोड।"
  },
  "preferedModeControl": {
    "message": "अपना पसंदीदा ट्रांसक्रिप्शन मोड चुनें",
    "description": "पसंदीदा ट्रांसक्रिप्शन मोड का चयन करने के लिए नियंत्रण का शीर्षक (टूलटिप)।"
  },
  "autoSubmit": {
    "description": "चेकबॉक्स के लिए लेबल स्वत: प्रम्प्ट सबमिशन को सक्षम/निष्क्रिय करने के लिए।",
    "message": "स्वत: सबमिट"
  },
  "continueUnlocking": {
    "description": "उपयोगकर्ता को निर्देश जो बताते हैं कि वे अनलॉक बटन दबाना शुरू करने के बाद कैसे जारी रखें।",
    "message": "खोलने के लिए बना रहें..."
  },
  "lockButton": {
    "description": "स्क्रीन को बेवजह छूने से बचाने के लिए बटन का शीर्षक (टूलटिप)।",
    "message": "स्क्रीन को लॉक करने के लिए दबाएं"
  },
  "lockedScreen": {
    "description": "स्क्रीन लॉक होने पर प्रमुख रूप से प्रदर्शित करने के लिए एक संदेश।",
    "message": "स्क्रीन लॉक है।"
  },
  "soundEffects": {
    "description": "ध्वनि प्रभावों को सक्षम/निष्क्रिय करने के लिए चेकबॉक्स का लेबल।",
    "message": "ध्वनि प्रभाव"
  },
  "unlockButton": {
    "description": "स्क्रीन अनलॉक करने के बटन का शीर्षक (टूलटिप)।",
    "message": "स्क्रीन अनलॉक करने के लिए दबाएं"
  },
  "unlockInstruction": {
    "description": "उपयोगकर्ता को बताने के निर्देश कि स्क्रीन को लॉक होने पर कैसे अनलॉक करें।",
    "message": "अनलॉक करने के लिए पकड़ें।"
  },
  "preferedLanguage": {
    "message": "भाषा",
    "description": "वांछित ट्रांसक्रिप्शन भाषा का चयन करने के लिए नियंत्रण का लेबल।"
  },
  "audioConnected": {
    "description": "माइक्रोफ़ोन कनेक्ट होने पर दिखाई देने वाला संदेश",
    "message": "$microphone$ जुड़ा हुआ है",
    "placeholders": {
      "microphone": {
        "content": "$1",
        "example": "Default - MacBook Pro Microphone"
      }
    }
  },
  "audioInputError": {
    "description": "ऑडियो से खाली ट्रांसक्रिप्शन का परिणाम होने पर प्रदर्शित संदेश - आमतौर पर फ़िल्टरिंग का परिणाम।",
    "message": "उफ, $chatbot$ ने वह समझा नहीं। क्या आप पुन: कहने की कोशिश कर सकते हैं?",
    "placeholders": {
      "chatbot": {
        "content": "$1",
        "example": "Pi"
      }
    }
  },
  "audioReconnecting": {
    "description": "नए माइक्रोफोन से कनेक्ट होते समय प्रदर्शित संदेश",
    "message": "$microphone$ पर स्विच कर रहे हैं...",
    "placeholders": {
      "microphone": {
        "content": "$1",
        "example": "Default - AirPods Pro"
      }
    }
  },
  "assistantIsListening": {
    "description": "संदेश जो तब प्रदर्शित होता है जब सहायक वाणी के लिए सुन रहा होता है।",
    "message": "$chatbot$ सुन रहा है...",
    "placeholders": {
      "chatbot": {
        "content": "$1",
        "example": "Pi"
      }
    }
  },
  "toggleThemeToDarkMode": {
    "description": "डार्क मोड को टॉगल करने के लिए बटन का लेबल।",
    "message": "डार्क मोड पर स्विच करें"
  },
  "toggleThemeToLightMode": {
    "description": "लाइट मोड पर टॉगल करने के लिए बटन का लेबल।",
    "message": "प्रकाश मोड पर स्विच करें"
  },
  "consentAskParticipate": {
    "message": "क्या आप भाग लेना चाहेंगे?"
  },
  "consentBetterTogether": {
    "message": "चलो, साथ में पाई को बेहतर बनाएं"
  },
  "consentDataDeidentified": {
    "message": "एनालिटिक्स व्यक्तियों से जुड़े नहीं होते। कोई भी डेटा जो प्रयोग किया जाता है, उसकी पहचान हटा दी जाती है।"
  },
  "consentNoPii": {
    "message": "हम व्यक्तिगत डेटा, जैसे संदेश या नाम, को संग्रहित नहीं करेंगे और देखेंगे।"
  },
  "consentNoSale": {
    "message": "हम तीसरे पक्ष को आपका डेटा नहीं बेचेंगे, या इसे विज्ञापन के लिए प्रयोग नहीं करेंगे।"
  },
  "consentOptIn": {
    "message": "मैं अंदर हूँ!"
  },
  "consentOptOut": {
    "message": "कोई धन्यवाद नहीं"
  },
  "consentPrivacyParamount": {
    "message": "आपकी गोपनीयता महत्वपूर्ण है। जो कुछ भी आप कहते हैं, वह आपके और पाई के बीच में ही रहता है।"
  },
  "consentRightToRevoke": {
    "message": "आप किसी भी समय अपना मन बदल सकते हैं।"
  },
  "consentSharingPurpose": {
    "message": "अपने उपयोग डेटा को साझा करने से हमें समझने में मदद मिलेगी कि लोग Say, Pi का उपयोग कैसे करते हैं, ताकि हम इसे सभी के लिए बेहतर बना सकें।"
  },
  "consetPrivacyPolicy": {
    "message": "हमारी गोपनीयता नीति पढ़ें"
  },
  "shareAnalytics": {
    "description": "एनालिटिक्स साझा करने / अक्षम करने के लिए चेकबॉक्स का लेबल।",
    "message": "एनालिटिक्स साझा करें"
  },
  "enterImmersiveModeLong": {
    "description": "मोबाइल उपकरणों पर संलग्न मोड में प्रवेश करने के लिए बटन का aria-label और शीर्षक।",
    "message": "इमर्सिव मोड में प्रवेश करें"
  },
  "enterImmersiveModeShort": {
    "description": "डेस्कटॉप पर इमर्सिव मोड में प्रवेश करने के लिए बटन का पाठ।",
    "message": "विसर्जन"
  },
  "exitImmersiveModeLong": {
    "description": "मोबाइल उपकरणों पर संपूर्णता मोड से बाहर निकलने के लिए बटन का aria-label और शीर्षक, पाठ-आधारित डेस्कटॉप मोड पर वापस.",
    "message": "इमर्सिव मोड से बाहर निकलें"
  },
  "applicationStatusIssue": {
    "description": "जब एप्लिकेशन में समस्याएं हो रही हों, तो प्रदर्शित करने के लिए संदेश।",
    "message": "सिस्टम समस्या चेतावनी"
  },
  "applicationStatusUnknown": {
    "description": "जब एप्लिकेशन की स्थिति का निर्धारण नहीं किया जा सकता है, तो प्रदर्शित करने के लिए संदेश। उदाहरण के लिए, जब क्लाइंट ऑफलाइन हो।",
    "message": "आवेदन की स्थिति अज्ञात"
  },
  "checkingApplicationStatus": {
    "description": "सिस्टम स्थिति निर्धारित होने के समय, उदाहरण के लिए, लोड के दौरान प्रदर्शित करने के लिए संदेश।",
    "message": "एप्लिकेशन की स्थिति जांच रहे हैं..."
  },
  "dismissAlert": {
    "description": "सिस्टम मुद्दे की चेतावनी को खारिज करने के लिए बटन का लेबल।",
    "message": "खारिज करें"
  },
  "recommendedActions": {
    "description": "एक ज्ञात समस्या को सुधारने के लिए उपयोगकर्ता द्वारा लेने की सिफारिश की गई क्रियाओं की सूची पहले मैसेज।",
    "message": "इस बीच, हम सिफारिश करते हैं:"
  },
  "extensionPopupTitle": {
    "description": "एक्सटेंशन के पॉपअप डायलॉग का शीर्षक।",
    "message": "Say, Pi"
  },
  "activityCheckButton": {
    "description": "बटन का पाठ यह संकेत देने के लिए कि उपयोगकर्ता अभी भी मौजूद हैं.",
    "message": "हाँ, मैं अभी भी यहाँ हूँ!"
  },
  "activityCheckMessage": {
    "description": "जब वार्तालाप असामान्य रूप से लंबा होता है, तो प्रदर्शित करने के लिए संदेश।",
    "message": "वाह, यह तो एक लंबी बातचीत है। क्या आप अभी भी वहां हैं, या हम स्वयं से ही बात कर रहे हैं?"
  },
  "assistantIsThinking": {
    "message": "$chatbot$ सोच रहा है...",
    "placeholders": {
      "chatbot": {
        "content": "$1",
        "example": "Pi"
      }
    },
    "description": "सहायक अपना प्रतिक्रिया तैयार कर रहा हो, ऐसे समय में प्रदर्शित संदेश।"
  },
  "assistantIsSpeaking": {
    "message": "$chatbot$ बोल रहा है...",
    "placeholders": {
      "chatbot": {
        "content": "$1",
        "example": "Pi"
      }
    },
    "description": "संदेश जो तब प्रदर्शित होता है जब सहायक अपना उत्तर कह रहा होता है।"
  },
  "userStartedInterrupting": {
    "message": "आगे बढ़ो, $chatbot$ सुन रहा है...",
    "placeholders": {
      "chatbot": {
        "content": "$1",
        "example": "Pi"
      }
    },
    "description": "संदेश जो प्रदर्शित होता है जब उपयोगकर्ता सहायक के बोलने के समय बोलना शुरू करता है।"
  },
  "allowInterruptions": {
    "message": "विच्छेदनीय",
    "description": "चेकबॉक्स के लिए लेबल, जो पाई के प्रतिक्रियाओं को व्यवधान करने/ना करने की सुविधा देता है, जब माइक्रोसॉफ्ट समर्थन से बात करता है."
  },
  "currencyUSDAbbreviation": {
    "message": "क्रेडिट्स",
    "description": "The abbreviation for the TTS credit units."
  },
  "currentCharges": {
    "description": "उपयोगकर्ता द्वारा संचित की गई वर्तमान शुल्क (क्रमिक कुल) को वर्णन करने के लिए प्रयुक्त शब्द।",
    "message": "वर्तमान शुल्क"
  },
  "enableTTS": {
    "description": "टेक्स्ट-टू-स्पीच को सक्रिय/निष्क्रिय करने के लिए चेकबॉक्स का लेबल।",
    "message": "बहुभाषी स्वर"
  },
  "enhancedVoice": {
    "description": "कहें, पाई उन्नत स्वरों के लिए शीर्षक (टूलटिप)।",
    "message": "$product$ द्वारा आवाज को बढ़ाया गया",
    "placeholders": {
      "product": {
        "content": "$1",
        "example": "Say, Pi"
      }
    }
  },
  "previewProgress": {
    "description": "जब उपयोगकर्ता एक सुविधा का पूर्वावलोकन कर रहा होता है, जिसमें अक्षर सीमा होती है, तो प्रदर्शित करने के लिए संदेश।",
    "message": "$limit$ में से $count$ वर्ण उपयोग किए गए",
    "placeholders": {
      "count": {
        "content": "$1",
        "example": "123"
      },
      "limit": {
        "content": "$2",
        "example": "500"
      }
    }
  },
  "previewStatusActive": {
    "message": "बीटा सक्रिय"
  },
  "previewStatusCompleted": {
    "message": "बीटा पूरा हुआ"
  },
  "previewStatusPaused": {
    "description": "जब उपयोगकर्ता एक सुविधा का पूर्वावलोकन कर रहा होता है, जिसे रोक दिया गया है, तो प्रदर्शित करने के लिए संदेश।",
    "message": "बीटा $resetDate$ तक रोके गए हैं",
    "placeholders": {
      "resetDate": {
        "content": "$1",
        "example": "2021-12-31"
      }
    }
  },
  "previewStatusUnknown": {
    "message": "संपर्क करने में असमर्थ..."
  },
  "readAloudButtonTitle": {
    "description": "संदेश के पाठ को उच्चारित करने के लिए बटन का शीर्षक।",
    "message": "उच्चारण करके पढ़ें"
  },
  "ttsCostExplanation": {
    "description": "जब पाठ-से-वाणी इंजन का उपयोग संदेश को उच्चरित करने के लिए किया जाता है, तो संदेश की लागत के साथ प्रदर्शित होने वाला टूलटिप।",
    "message": "इस संदेश को सुनने के लिए $product$ $cost$ $currency$ चार्ज करेगा",
    "placeholders": {
      "cost": {
        "content": "$1",
        "example": "0.01"
      },
      "currency": {
        "content": "$2",
        "example": "credits"
      },
      "product": {
        "content": "$3",
        "example": "Say, Pi"
      }
    }
  },
  "ttsCostExplanationFree": {
    "description": "जब एक पाठ-से-वाणी इंजन का उपयोग संदेश को जोर से पढ़ने के लिए किया जाता है, और संदेश मुक्त है, तो प्रदर्शित करने के लिए tooltip। प्रदायक का नाम हो सकता है।",
    "message": "यह ऑडियो इन्फ्लेक्शन एआई द्वारा निःशुल्क तैयार किया गया है",
    "placeholders": {
      "provider": {
        "content": "$1",
        "example": "Inflection AI"
      }
    }
  },
  "ttsPoweredBy": {
    "description": "जब पाठ-से-वाणी इंजन का उपयोग संदेश को जोर से पढ़ने के लिए किया जाता है, तो प्रदर्शित करने के लिए संदेश।",
    "message": "टेक्स्ट-टू-स्पीच $ttsEngine$ द्वारा संचालित",
    "placeholders": {
      "ttsEngine": {
        "content": "$1",
        "example": "ElevenLabs"
      }
    }
  },
  "copiedButtonTitle": {
    "message": "प्रतिलिपि बनाई गई!",
    "description": "संदेश का पाठ क्लिपबोर्ड में प्रतिलिपि बनाने के लिए बटन का शीर्षक।"
  },
  "copyButtonTitle": {
    "message": "प्रतिलिपि",
    "description": "संदेश के पाठ को क्लिपबोर्ड में कॉपी करने के लिए बटन का शीर्षक।"
  },
  "voiceIntroduction_joey": {
    "message": "होला! \nПривет! \nठीक है! \nमैं पाई हूं, आपका बहुभाषी एआई सहायक। \nमेरे नियंत्रण में 32 भाषाओं के साथ, हम दुनिया भर के विचारों और संस्कृतियों का पता लगा सकते हैं। \nआप इस आवाज़ के बारे में क्या सोचते हैं?",
    "description": "जोई वाणी के परिचय।"
  },
  "voiceIntroduction_paola": {
    "message": "सियाओ! \nसुप्रभात! \nनमस्ते! \nमैं पाई हूं और 32 भाषाओं में धाराप्रवाह बातचीत कर सकता हूं। \nअरबी से यूक्रेनी तक, मैं भाषा की बाधाओं को तोड़ने के लिए यहां हूं। \nयह आवाज़ आपको कैसी लगती है?",
    "description": "पाओला वॉइस के लिए परिचय।"
  },
  "regenerateButtonTitle": {
    "message": "$cost$ $currency$ के लिए ऑडियो उत्पन्न करें",
    "description": "संदेश की ऑडियो को पुनर्जनित करने के लिए बटन का शीर्षक। अनुमानित लागत हो सकती है।",
    "placeholders": {
      "cost": {
        "content": "$1",
        "example": "0.01"
      },
      "currency": {
        "content": "$2",
        "example": "credits"
      }
    }
  },
  "regenerateButtonTitleFree": {
    "message": "ऑडियो उत्पन्न करें",
    "description": "संदेश की ऑडियो को पुनर्जन्मित करने के लिए बटन का शीर्षक। अनिर्धारित मूल्यांकन हो सकता है।"
  },
  "assistantIsWriting": {
    "description": "जब सहायक अपनी प्रतिक्रिया टाइप कर रहा हो तो संदेश प्रदर्शित होता है।",
    "message": "$chatbot$ लिख रहा है...",
    "placeholders": {
      "chatbot": {
        "content": "$1",
        "example": "Pi"
      }
    }
  },
  "ttsCostExplanationSayPi": {
    "description": "जब उपयोगकर्ता लागत स्पष्टीकरण लिंक पर होवर करता है तो प्रदर्शित होने वाला टूलटिप।",
    "placeholders": {
      "product": {
        "content": "$1",
        "example": "Say, Pi"
      }
    },
    "message": "जानें कि $product$ ऑडियो के लिए कैसे शुल्क लेता है"
  },
  "interruptionsFirefoxDisabled": {
    "message": "फ़िलहाल फ़ायरफ़ॉक्स में रुकावटें समर्थित नहीं हैं।"
  },
  "mode_accuracy_description": {
    "description": "सटीकता प्रतिलेखन मोड के लिए विवरण।",
    "message": "उच्चतम सटीकता, लेकिन धीमी प्रतिलेखन गति। \nमतिभ्रम की संभावना."
  },
  "mode_balanced_description": {
    "description": "संतुलित प्रतिलेखन मोड के लिए विवरण।",
    "message": "अधिकांश उपयोगों के लिए गति और सटीकता का अच्छा संतुलन।"
  },
  "mode_speed_description": {
    "description": "स्पीड ट्रांसक्रिप्शन मोड के लिए विवरण।",
    "message": "सबसे तेज़ प्रतिक्रिया, लेकिन कम सटीक। \nव्यवधान उत्पन्न करने वाला।"
  },
  "soundEffectsFirefoxDisabled": {
    "message": "ऑडियो फीडबैक समस्याओं को रोकने के लिए फ़ायरफ़ॉक्स में ध्वनि प्रभाव अक्षम हैं।"
  },
  "assistantIsSpeakingWithManualInterrupt": {
    "description": "जब सहायक अपनी प्रतिक्रिया बोल रहा होता है तो संदेश प्रदर्शित होता है और मैन्युअल रुकावट संभव है।",
    "placeholders": {
      "chatbot": {
        "content": "$1",
        "example": "Pi"
      }
    },
    "message": "$chatbot$ बोल रहा है, बीच में बोलने के लिए टैप करें..."
  },
  "callInterruptible": {
    "description": "जब कॉल चालू हो और मैन्युअल रुकावट संभव हो तो कॉल बटन पर प्रदर्शित होने वाला टूलटिप।",
    "message": "बीच में रोकने के लिए टैप करें"
  },
  "microphoneErrorConstraints": {
    "description": "जब माइक्रोफ़ोन की बाधाएं पूरी नहीं की जा सकतीं तो त्रुटि संदेश।",
    "message": "आपकी माइक्रोफ़ोन सेटिंग्स आवश्यक विशिष्टताओं को पूरा नहीं करती हैं। \nकिसी भिन्न माइक्रोफ़ोन का उपयोग करने या अपनी ऑडियो सेटिंग समायोजित करने का प्रयास करें।"
  },
  "microphoneErrorGeneric": {
    "description": "माइक्रोफ़ोन पहुंच विफल होने पर विवरण के साथ सामान्य त्रुटि संदेश।",
    "message": "माइक्रोफ़ोन तक पहुँचने में विफल: $message$",
    "placeholders": {
      "message": {
        "content": "$1",
        "example": "Permission denied"
      }
    }
  },
  "microphoneErrorInUse": {
    "description": "जब माइक्रोफ़ोन पहले से ही किसी अन्य एप्लिकेशन द्वारा उपयोग में हो तो त्रुटि संदेश।",
    "message": "माइक्रोफ़ोन तक नहीं पहुंच सकता क्योंकि इसका उपयोग किसी अन्य एप्लिकेशन द्वारा किया जा रहा है। \nकृपया अन्य ऐप्स बंद करें जो आपके माइक्रोफ़ोन का उपयोग कर रहे हों।"
  },
  "microphoneErrorNotFound": {
    "description": "कोई माइक्रोफ़ोन डिवाइस न मिलने पर त्रुटि संदेश.",
    "message": "कोई माइक्रोफ़ोन नहीं मिला. \nकृपया माइक्रोफ़ोन कनेक्ट करें और पुनः प्रयास करें।"
  },
  "microphoneErrorPermissionDenied": {
    "description": "जब उपयोगकर्ता या सिस्टम द्वारा माइक्रोफ़ोन की अनुमति अस्वीकार कर दी जाती है तो त्रुटि संदेश।",
    "message": "माइक्रोफ़ोन पहुंच आवश्यक है. \nकृपया अपनी ब्राउज़र सेटिंग में माइक्रोफ़ोन एक्सेस जारी रखने की अनुमति दें।"
  },
  "microphoneErrorUnexpected": {
    "description": "विवरण के साथ अप्रत्याशित माइक्रोफ़ोन त्रुटियों के लिए त्रुटि संदेश।",
    "message": "आपके माइक्रोफ़ोन में एक अप्रत्याशित त्रुटि उत्पन्न हुई: $message$",
    "placeholders": {
      "message": {
        "content": "$1",
        "example": "Device busy"
      }
    }
  },
  "microphoneErrorUnknown": {
    "description": "अज्ञात कारणों से माइक्रोफ़ोन पहुंच विफल होने पर सामान्य त्रुटि संदेश।",
    "message": "माइक्रोफ़ोन तक पहुँचने में असमर्थ. \nकृपया अपनी डिवाइस सेटिंग जांचें और पुनः प्रयास करें।"
  },
  "ttsDisabledSafari": {
    "message": "सफ़ारी में वर्तमान में बहुभाषी आवाज़ें समर्थित नहीं हैं।",
    "description": "सफ़ारी में टीटीएस अक्षम होने पर संदेश दिखाया जाता है"
  },
  "extensionSettings": {
    "message": "सेटिंग्स",
    "description": "एक्सटेंशन की सेटिंग खोलने के लिए बटन का टेक्स्ट."
  },
  "submitModeControl": {
    "description": "संदेशों को कब सबमिट किया जाना चाहिए यह चुनने के लिए नियंत्रण का शीर्षक (टूलटिप)।",
    "message": "अपने संदेश कब सबमिट करना है चुनें"
  },
  "submit_mode_agent": {
    "description": "एआई-संचालित सबमिशन मोड।",
    "message": "प्रतिनिधि"
  },
  "submit_mode_agent_description": {
    "description": "एआई-संचालित सबमिशन मोड का विवरण।",
    "message": "$chatbot$ संदर्भ के आधार पर निर्णय लेता है कि कब प्रतिक्रिया देनी है",
    "placeholders": {
      "chatbot": {
        "content": "$1",
        "example": "Pi"
      }
    }
  },
  "submit_mode_auto": {
    "description": "स्वचालित सबमिशन मोड.",
    "message": "ऑटो"
  },
  "submit_mode_auto_description": {
    "description": "स्वचालित सबमिशन मोड का विवरण।",
    "message": "जब आप बोलना बंद कर दें तो स्वचालित रूप से सबमिट करें"
  },
  "submit_mode_off": {
    "description": "मैन्युअल सबमिशन मोड.",
    "message": "नियमावली"
  },
  "submit_mode_off_description": {
    "description": "मैन्युअल सबमिशन मोड का विवरण.",
    "message": "जब आप बटन दबाएँ तभी सबमिट करें"
<<<<<<< HEAD
=======
  },
  "nicknameLabel": {
    "message": "उपनाम",
    "description": "AI सहायक के लिए एक कस्टम उपनाम सेट करने के लिए इनपुट फ़ील्ड के लिए लेबल।"
  },
  "greeting": {
    "description": "उपयोगकर्ता पर हस्ताक्षर किए जाने पर अभिवादन संदेश दिखाया गया है",
    "message": "हाय, $name$!",
    "placeholders": {
      "name": {
        "content": "$1",
        "example": "John"
      }
    }
  },
  "notSignedIn": {
    "description": "जब उपयोगकर्ता पर हस्ताक्षर नहीं किया जाता है, तो यह दिखाने के लिए पाठ।",
    "message": "प्रवेश नहीं किया"
  },
  "profile": {
    "description": "उपयोगकर्ता प्रोफ़ाइल अनुभाग के लिए लेबल।",
    "message": "प्रोफ़ाइल"
  },
  "quotaCredits": {
    "description": "टीटीएस क्रेडिट के लिए यूनिट लेबल",
    "message": "क्रेडिट"
  },
  "quotaRemaining": {
    "description": "कोटा शेष प्रगति पट्टी के लिए लेबल",
    "message": "कोटा शेष"
  },
  "quotaStatusUnknown": {
    "description": "कोटा स्थिति निर्धारित नहीं किया जा सकता है",
    "message": "कोटा स्थिति की जांच करने में असमर्थ"
  },
  "quotaUnauthenticatedMessage": {
    "description": "जब उपयोगकर्ता प्रमाणित नहीं होता है तो संदेश दिखाया गया है।",
    "message": "वॉयस जेनरेशन और अन्य प्रीमियम सुविधाओं तक पहुंचने के लिए लॉग इन करें"
  },
  "signIn": {
    "description": "बटन इन बटन के लिए पाठ।",
    "message": "दाखिल करना"
  },
  "signOut": {
    "description": "साइन आउट बटन के लिए पाठ।",
    "message": "साइन आउट"
  },
  "signedIn": {
    "description": "स्टेटस टेक्स्ट दिखाया गया है जब उपयोगकर्ता को प्रमाणित किया जाता है (ईमेल के बिना)।",
    "message": "में हस्ताक्षरित"
  },
  "signedInAs": {
    "description": "स्टेटस टेक्स्ट दिखाया गया है जब उपयोगकर्ता को प्रमाणित किया जाता है, जिसमें उनके ईमेल भी शामिल हैं।",
    "message": "में हस्ताक्षरित $email$",
    "placeholders": {
      "email": {
        "content": "$1",
        "example": "user@example.com"
      }
    }
  },
  "sttMinutesRemaining": {
    "description": "मिनटों में शेष stt कोटा दिखा रहा है।",
    "message": "$minutes$ मिनट $plural$ शेष",
    "placeholders": {
      "minutes": {
        "content": "$1",
        "example": "5"
      },
      "plural": {
        "content": "$2",
        "example": "s"
      }
    }
  },
  "sttQuotaExhausted": {
    "description": "STT कोटा समाप्त होने पर दिखाने के लिए पाठ।",
    "message": "भाषण मान्यता कोटा समाप्त हो गया"
  },
  "sttQuotaProgress": {
    "description": "STT कोटा प्रगति बार के लिए टूलटिप।",
    "message": "$remaining$ कुल $total$ सेकंड शेष है",
    "placeholders": {
      "remaining": {
        "content": "$1",
        "example": "100"
      },
      "total": {
        "content": "$2",
        "example": "300"
      }
    }
  },
  "sttQuotaProgressMinutes": {
    "description": "मिनटों में STT कोटा प्रगति बार के लिए टूलटिप।",
    "message": "$remaining$ कुल $total$ मिनट शेष है",
    "placeholders": {
      "remaining": {
        "content": "$1",
        "example": "5"
      },
      "total": {
        "content": "$2",
        "example": "60"
      }
    }
  },
  "sttQuotaRemaining": {
    "description": "STT कोटा शेष प्रदर्शन के लिए लेबल।",
    "message": "वाक् पहचान"
  },
  "sttQuotaSeconds": {
    "description": "STT कोटा (सेकंड) के लिए इकाई।",
    "message": "सेकेंड"
  },
  "ttsCredits": {
    "description": "टेक्स्ट-टू-स्पीच फीचर में क्रेडिट मुद्रा के लिए इस्तेमाल किया गया शब्द।",
    "message": "क्रेडिट"
  },
  "ttsQuotaCharacters": {
    "description": "TTS कोटा (वर्ण) के लिए इकाई।",
    "message": "क्रेडिट"
  },
  "ttsQuotaExhausted": {
    "description": "TTS कोटा कब समाप्त होने पर दिखाने के लिए पाठ।",
    "message": "आवाज कोटा थका हुआ"
  },
  "ttsQuotaProgress": {
    "description": "TTS कोटा प्रगति बार के लिए टूलटिप।",
    "message": "$remaining$ कुल $total$ वर्ण शेष",
    "placeholders": {
      "remaining": {
        "content": "$1",
        "example": "500"
      },
      "total": {
        "content": "$2",
        "example": "1000"
      }
    }
  },
  "ttsQuotaRemaining": {
    "description": "टीटीएस कोटा शेष प्रदर्शन के लिए लेबल।",
    "message": "आवाज"
  },
  "upgradeButton": {
    "description": "कोटा समाप्त होने पर योजना को अपग्रेड करने के लिए बटन के लिए पाठ।",
    "message": "अपग्रेड योजना"
  },
  "viewDetails": {
    "description": "डैशबोर्ड पर पूर्ण कोटा विवरण देखने के लिए लिंक के लिए पाठ।",
    "message": "विवरण देखें"
  },
  "clickToCollapse": {
    "description": "पाठ का संकेत उपयोगकर्ता विस्तारित सामग्री को छिपाने के लिए क्लिक कर सकता है।",
    "message": "पतन के लिए क्लिक करें"
  },
  "clickToExpand": {
    "description": "पाठ का संकेत उपयोगकर्ता ढह गई सामग्री दिखाने के लिए क्लिक कर सकता है।",
    "message": "विस्तार करने के लिए क्लिक करें"
  },
  "instructionLabel_context": {
    "description": "उपयोगकर्ता निर्देश के लिए अनुकूल लेबल जो पृष्ठभूमि की जानकारी प्रदान करता है।",
    "message": "संदर्भ प्रदान करना ..."
  },
  "instructionLabel_expectations": {
    "description": "उपयोगकर्ता निर्देश के लिए अनुकूल लेबल जो परिभाषित करता है कि उपयोगकर्ता क्या चाहता है।",
    "message": "उम्मीदों को स्पष्ट करना ..."
  },
  "instructionLabel_focusing": {
    "description": "उपयोगकर्ता निर्देश के लिए अनुकूल लेबल जो वार्तालाप के दायरे को कम करता है।",
    "message": "चर्चा पर ध्यान केंद्रित करना ..."
  },
  "instructionLabel_guardrails": {
    "description": "उपयोगकर्ता निर्देश के लिए अनुकूल लेबल जो वार्तालाप के लिए सीमाएं स्थापित करता है।",
    "message": "रेलिंग सेटिंग ..."
  },
  "instructionLabel_guiding": {
    "description": "उपयोगकर्ता निर्देश के लिए अनुकूल लेबल जो यह मार्गदर्शन करता है कि एआई को कैसे प्रतिक्रिया दी जानी चाहिए।",
    "message": "मार्गदर्शक प्रतिक्रियाएं ..."
  },
  "instructionLabel_nudge": {
    "description": "उपयोगकर्ता निर्देश के लिए अनुकूल लेबल जो धीरे से एक दिशा का सुझाव देता है।",
    "message": "एक कुहनी दे ..."
  },
  "instructionLabel_steering": {
    "description": "उपयोगकर्ता निर्देश के लिए अनुकूल लेबल जो वार्तालाप दिशा का मार्गदर्शन करता है।",
    "message": "बातचीत को स्टीयरिंग ..."
  },
  "maintenanceLabel_holding": {
    "description": "ढह गए सहायक रखरखाव संदेश के लिए अनुकूल लेबल।",
    "message": "इस विचार को पकड़े हुए ..."
  },
  "maintenanceLabel_mental_note": {
    "description": "ढह गए सहायक रखरखाव संदेश के लिए अनुकूल लेबल।",
    "message": "एक मानसिक नोट बनाना ..."
  },
  "maintenanceLabel_processing": {
    "description": "ढह गए सहायक रखरखाव संदेश के लिए अनुकूल लेबल।",
    "message": "पृष्ठभूमि में प्रसंस्करण ..."
  },
  "maintenanceLabel_remembering": {
    "description": "ढह गए सहायक रखरखाव संदेश के लिए अनुकूल लेबल।",
    "message": "इस विवरण को याद करते हुए ..."
  },
  "maintenanceLabel_saving": {
    "description": "ढह गए सहायक रखरखाव संदेश के लिए अनुकूल लेबल।",
    "message": "बाद में सोचा गया कि सहेजना ..."
  },
  "maintenanceLabel_tracking": {
    "description": "ढह गए सहायक रखरखाव संदेश के लिए अनुकूल लेबल।",
    "message": "संदर्भ का ट्रैक रखना ..."
  },
  "maintenanceLabel_tucking": {
    "description": "ढह गए सहायक रखरखाव संदेश के लिए अनुकूल लेबल।",
    "message": "इस दूर टक ..."
>>>>>>> d54a0e2b
  }
}<|MERGE_RESOLUTION|>--- conflicted
+++ resolved
@@ -504,8 +504,6 @@
   "submit_mode_off_description": {
     "description": "मैन्युअल सबमिशन मोड का विवरण.",
     "message": "जब आप बटन दबाएँ तभी सबमिट करें"
-<<<<<<< HEAD
-=======
   },
   "nicknameLabel": {
     "message": "उपनाम",
@@ -722,6 +720,5 @@
   "maintenanceLabel_tucking": {
     "description": "ढह गए सहायक रखरखाव संदेश के लिए अनुकूल लेबल।",
     "message": "इस दूर टक ..."
->>>>>>> d54a0e2b
   }
 }