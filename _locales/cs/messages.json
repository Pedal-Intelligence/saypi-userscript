{
  "activityCheckButton": {
    "description": "Text tlačítka pro indikaci, že uživatel je stále přítomen.",
    "message": "Ano, jsem stále tady!"
  },
  "activityCheckMessage": {
    "description": "Zpráva k zobrazení, když konverzace probíhá neobvykle dlouho.",
    "message": "Wow, to je dlouhý rozhovor. Jsi stále tam, nebo si povídáme sami se sebou?"
  },
  "allowInterruptions": {
    "description": "Popisek pro zaškrtávací políčko pro povolení/zakázání přerušení odpovědí Pi uživatelem mluvením.",
    "message": "Přerušitelný"
  },
  "appDescription": {
    "description": "Popis aplikace.",
    "message": "Váš hlasem ovládaný společník pro Pi AI"
  },
  "appName": {
    "description": "Název aplikace.",
    "message": "Řekněte, Pi"
  },
  "applicationStatusIssue": {
    "description": "Zpráva k zobrazení, když aplikace má problémy.",
    "message": "Upozornění na problém systému"
  },
  "applicationStatusUnknown": {
    "description": "Zpráva k zobrazení, když nelze určit stav aplikace. Např. když je klient offline.",
    "message": "Stav aplikace neznámý"
  },
  "assistantIsListening": {
    "description": "Zpráva zobrazená, když asistent naslouchá řeči.",
    "message": "$chatbot$ poslouchá...",
    "placeholders": {
      "chatbot": {
        "content": "$1",
        "example": "Pi"
      }
    }
  },
  "assistantIsSpeaking": {
    "description": "Zpráva zobrazená, když asistent mluví svou odpovědí.",
    "message": "$chatbot$ mluví...",
    "placeholders": {
      "chatbot": {
        "content": "$1",
        "example": "Pi"
      }
    }
  },
  "assistantIsThinking": {
    "description": "Zpráva zobrazená, když asistent připravuje svou odpověď.",
    "message": "$chatbot$ přemýšlí...",
    "placeholders": {
      "chatbot": {
        "content": "$1",
        "example": "Pi"
      }
    }
  },
  "audioConnected": {
    "description": "Zpráva zobrazená, když je připojen mikrofon",
    "message": "$microphone$ připojen",
    "placeholders": {
      "microphone": {
        "content": "$1",
        "example": "Default - MacBook Pro Microphone"
      }
    }
  },
  "audioInputError": {
    "description": "Zpráva zobrazená, když audio vyústilo v prázdný přepis - obvykle výsledek filtrování.",
    "message": "Jejda, $chatbot$ to nepochopil. Můžete to zkusit říct znovu?",
    "placeholders": {
      "chatbot": {
        "content": "$1",
        "example": "Pi"
      }
    }
  },
  "audioReconnecting": {
    "description": "Zpráva zobrazená při připojení nového mikrofonu",
    "message": "Přepínání na $microphone$...",
    "placeholders": {
      "microphone": {
        "content": "$1",
        "example": "Default - AirPods Pro"
      }
    }
  },
  "autoSubmit": {
    "description": "Popisek pro zaškrtávací políčko pro povolení/zakázání automatického odeslání výzvy.",
    "message": "Automatické odeslání"
  },
  "callError": {
    "description": "Popisek, který se zobrazí na tlačítku volání, když dojde k nezávažné chybě.",
    "message": "Narazila na nezávadnou chybu. Nepanikařte, stále vás posloucháme."
  },
  "callInProgress": {
    "description": "Popisek, který se zobrazí na tlačítku volání, když je hovor v průběhu.",
    "message": "Ukončete hovor bez použití rukou"
  },
  "callNotStarted": {
    "description": "Popisek, který se zobrazí na tlačítku volání před zahájením hovoru.",
    "message": "Zahajte konverzaci s $chatbot$ bez použití rukou",
    "placeholders": {
      "chatbot": {
        "content": "$1",
        "example": "Pi"
      }
    }
  },
  "callStarting": {
    "description": "Text k zobrazení na nástrojové tipce tlačítka volání a v oblasti výzvy, když se hovor začíná.",
    "message": "Připojování..."
  },
  "checkingApplicationStatus": {
    "description": "Zpráva k zobrazení, zatímco se určuje stav systému, např. během načítání.",
    "message": "Kontrola stavu aplikace..."
  },
  "consentAskParticipate": {
    "message": "Chcete se zúčastnit?"
  },
  "consentBetterTogether": {
    "message": "Vylepšme společně Say, Pi"
  },
  "consentDataDeidentified": {
    "message": "Analytika nejsou spojeny s jednotlivci. Jakákoli použitá data jsou de-identifikována."
  },
  "consentNoPii": {
    "message": "Nebudeme shromažďovat ani vidět osobní data, jako jsou zprávy nebo jména."
  },
  "consentNoSale": {
    "message": "Neprodáme vaše data třetím stranám ani je nepoužijeme pro reklamu."
  },
  "consentOptIn": {
    "message": "Jsem u toho!"
  },
  "consentOptOut": {
    "message": "Ne, děkuji"
  },
  "consentPrivacyParamount": {
    "message": "Vaše soukromí je nanejvýš důležité. Cokoli řeknete, zůstává mezi vámi a Pi."
  },
  "consentRightToRevoke": {
    "message": "Můžete kdykoli změnit svůj názor."
  },
  "consentSharingPurpose": {
    "message": "Sdílení vašich dat o využití nám pomůže pochopit, jak lidé používají Say, Pi, abychom to mohli zlepšit pro všechny."
  },
  "consetPrivacyPolicy": {
    "message": "Přečtěte si naše Zásady ochrany osobních údajů"
  },
  "continueUnlocking": {
    "description": "Pokyny uživateli, jak pokračovat, jakmile začnou stiskat tlačítko odemknout.",
    "message": "Pokračujte v držení pro odemknutí..."
  },
  "currencyUSDAbbreviation": {
    "description": "Zkratka pro americký dolar.",
    "message": "USD"
  },
  "currentCharges": {
    "description": "Pojem používaný k popisu aktuálních poplatků (průběžný součet), které uživatel nahromadil.",
    "message": "Aktuální poplatky"
  },
  "dismissAlert": {
    "description": "Popisek pro tlačítko k zrušení upozornění na problém systému.",
    "message": "Propustit"
  },
  "enableTTS": {
    "description": "Popisek pro zaškrtávací políčko pro povolení/zakázání textu na řeč.",
    "message": "Vícejazyčné hlasy"
  },
  "enhancedVoice": {
    "description": "Název (popisek) pro Řekněte, Pi vylepšené hlasy.",
    "message": "Hlas vylepšený o $product$",
    "placeholders": {
      "product": {
        "content": "$1",
        "example": "Say, Pi"
      }
    }
  },
  "enterImmersiveModeLong": {
    "description": "Aria-label a název tlačítka pro vstup do ponořovacího režimu na mobilních zařízeních.",
    "message": "Vstoupit do ponořovacího režimu"
  },
  "enterImmersiveModeShort": {
    "description": "Text tlačítka pro vstup do ponořovacího režimu na stolním počítači.",
    "message": "Ponoření"
  },
  "exitImmersiveModeLong": {
    "description": "Aria-label a název tlačítka pro ukončení ponořeného režimu na mobilních zařízeních, zpět do textového režimu pro stolní počítače.",
    "message": "Opustit režim ponoření"
  },
  "extensionPopupTitle": {
    "description": "Název vyskakovacího dialogu rozšíření.",
    "message": "Řekněte, nastavení Pi"
  },
  "lockButton": {
    "description": "Název (popisek) tlačítka pro uzamčení obrazovky proti náhodným dotykům.",
    "message": "Stiskněte pro uzamčení obrazovky"
  },
  "lockedScreen": {
    "description": "Zpráva, která se zobrazí na významném místě, když je obrazovka zamčená.",
    "message": "Obrazovka je zamčená."
  },
  "mode_accuracy": {
    "description": "Režim s nejvyšší přesností.",
    "message": "přesnost"
  },
  "mode_balanced": {
    "description": "Výchozí režim přepisu.",
    "message": "vyvážený"
  },
  "mode_speed": {
    "description": "Nejrychlejší režim přepisu.",
    "message": "rychlost"
  },
  "preferedLanguage": {
    "description": "Popisek pro ovládací prvek pro výběr preferovaného jazyka transkripce.",
    "message": "Jazyk"
  },
  "preferedModeControl": {
    "description": "Název (popisek) ovládacího prvku pro výběr preferovaného režimu transkripce.",
    "message": "Vyberte si preferovaný režim transkripce"
  },
  "previewProgress": {
    "description": "Zpráva k zobrazení, když uživatel prohlíží funkci s omezením počtu znaků.",
    "message": "Použito $count$ znaků z $limit$",
    "placeholders": {
      "count": {
        "content": "$1",
        "example": "123"
      },
      "limit": {
        "content": "$2",
        "example": "500"
      }
    }
  },
  "previewStatusActive": {
    "message": "Beta aktivní"
  },
  "previewStatusCompleted": {
    "message": "Beta Dokončeno"
  },
  "previewStatusPaused": {
    "description": "Zpráva k zobrazení, když uživatel prohlíží funkci, která byla pozastavena.",
    "message": "Beta pozastavena do $resetDate$",
    "placeholders": {
      "resetDate": {
        "content": "$1",
        "example": "2021-12-31"
      }
    }
  },
  "previewStatusUnknown": {
    "message": "Nelze se připojit..."
  },
  "readAloudButtonTitle": {
    "description": "Název tlačítka pro přečtení textu zprávy nahlas.",
    "message": "Číst nahlas"
  },
  "recommendedActions": {
    "description": "Zpráva předcházející seznamu doporučených akcí, které uživatel může podniknout k nápravě známého problému.",
    "message": "Mezitím doporučujeme:"
  },
  "shareAnalytics": {
    "description": "Popisek pro zaškrtávací políčko pro povolení/zakázání sdílení analytiky.",
    "message": "Sdílet analytiku"
  },
  "soundEffects": {
    "description": "Popisek pro zaškrtávací políčko pro povolení/zakázání zvukových efektů.",
    "message": "Zvukové efekty"
  },
  "toggleThemeToDarkMode": {
    "description": "Popisek pro tlačítko pro přepnutí do tmavého režimu.",
    "message": "Přepnout na tmavý režim"
  },
  "toggleThemeToLightMode": {
    "description": "Popisek pro tlačítko pro přepnutí na světlý režim.",
    "message": "Přepnout na světlý režim"
  },
  "ttsCostExplanation": {
    "description": "Popisek k zobrazení, když se pro přečtení zprávy nahlas používá nástroj na převod textu na řeč, s cenou zprávy.",
    "message": "$product$ si za poslech této zprávy bude účtovat $cost$ $currency$",
    "placeholders": {
      "cost": {
        "content": "$1",
        "example": "0.01"
      },
      "currency": {
        "content": "$2",
        "example": "credits"
      },
      "product": {
        "content": "$3",
        "example": "Say, Pi"
      }
    }
  },
  "ttsCostExplanationFree": {
    "description": "Popisek k zobrazení, když se používá motor pro převod textu na řeč k nahlas přečtení zprávy a zpráva je zdarma. Může obsahovat jméno poskytovatele.",
    "message": "Tento zvuk je generován zdarma Inflection AI",
    "placeholders": {
      "provider": {
        "content": "$1",
        "example": "Inflection AI"
      }
    }
  },
  "ttsPoweredBy": {
    "description": "Zpráva k zobrazení, když je text-to-speech engine použit k nahlas přečtení zprávy.",
    "message": "Text-to-speech poháněný $ttsEngine$",
    "placeholders": {
      "ttsEngine": {
        "content": "$1",
        "example": "ElevenLabs"
      }
    }
  },
  "unlockButton": {
    "description": "Název (popisek) tlačítka pro odemknutí obrazovky.",
    "message": "Stiskněte pro odemčení obrazovky"
  },
  "unlockInstruction": {
    "description": "Pokyny uživateli, jak odemknout obrazovku, když je zamčená.",
    "message": "Držte pro odemčení."
  },
  "userStartedInterrupting": {
    "description": "Zpráva zobrazená, když uživatel začne mluvit, zatímco asistent mluví.",
    "message": "Pokračujte, $chatbot$ poslouchá...",
    "placeholders": {
      "chatbot": {
        "content": "$1",
        "example": "Pi"
      }
    }
  },
  "copiedButtonTitle": {
    "message": "Zkopírováno!",
    "description": "Název tlačítka pro označení, že text zprávy byl zkopírován do schránky."
  },
  "copyButtonTitle": {
    "message": "Kopírovat",
    "description": "Název tlačítka pro kopírování textu zprávy do schránky."
  },
  "voiceIntroduction_joey": {
    "message": "Ahoj! \nПривет! \n你好! \nJsem Pi, váš polyglot AI asistent. \nS 32 jazyky pod mým vedením můžeme prozkoumávat myšlenky a kultury z celého světa. \nCo si myslíš o tomto hlase?",
    "description": "Úvod pro hlas Joey."
  },
  "voiceIntroduction_paola": {
    "message": "Čau! \nDobrý den! \nAhoj! \nJmenuji se Pi a umím plynně konverzovat ve 32 jazycích. \nOd arabštiny po ukrajinštinu, jsem tu, abych prolomil jazykové bariéry. \nJak vám zní tento hlas?",
    "description": "Úvod pro hlas Paola."
  },
  "regenerateButtonTitle": {
    "message": "Generujte zvuk za $cost$ $currency$",
    "description": "Název tlačítka pro regeneraci zvuku zprávy. Může přinést odhadované náklady.",
    "placeholders": {
      "cost": {
        "content": "$1",
        "example": "0.01"
      },
      "currency": {
        "content": "$2",
        "example": "credits"
      }
    }
  },
  "regenerateButtonTitleFree": {
    "message": "Generovat zvuk",
    "description": "Název tlačítka pro regeneraci zvuku zprávy. Může přinést neurčitý náklad."
  },
  "assistantIsWriting": {
    "description": "Zpráva zobrazená, když asistent píše svou odpověď.",
    "message": "$chatbot$ píše...",
    "placeholders": {
      "chatbot": {
        "content": "$1",
        "example": "Pi"
      }
    }
  },
  "ttsCostExplanationSayPi": {
    "description": "Popisek, který se zobrazí, když uživatel najede na odkaz s vysvětlením ceny.",
    "placeholders": {
      "product": {
        "content": "$1",
        "example": "Say, Pi"
      }
    },
    "message": "Přečtěte si, jak $product$ účtuje za zvuk"
  },
  "interruptionsFirefoxDisabled": {
    "message": "Přerušení aktuálně nejsou ve Firefoxu podporována."
  },
  "mode_accuracy_description": {
    "description": "Popis režimu přesnosti přepisu.",
    "message": "Nejvyšší přesnost, ale nižší rychlost přepisu. \nSklon k halucinacím."
  },
  "mode_balanced_description": {
    "description": "Popis vyváženého transkripčního režimu.",
    "message": "Dobrá rovnováha mezi rychlostí a přesností pro většinu použití."
  },
  "mode_speed_description": {
    "description": "Popis režimu přepisu rychlosti.",
    "message": "Nejrychlejší odezva, ale méně přesná. \nNáchylné k vyrušování."
  },
  "soundEffectsFirefoxDisabled": {
    "message": "Zvukové efekty jsou ve Firefoxu zakázány, aby se předešlo problémům se zvukovou zpětnou vazbou."
  },
  "assistantIsSpeakingWithManualInterrupt": {
    "description": "Zpráva zobrazená, když asistent mluví svou odpověď a je možné ruční přerušení.",
    "placeholders": {
      "chatbot": {
        "content": "$1",
        "example": "Pi"
      }
    },
    "message": "$chatbot$ mluví, klepnutím přerušíte..."
  },
  "callInterruptible": {
    "description": "Popisek, který se zobrazí na tlačítku volání, když probíhá hovor a je možné ruční přerušení.",
    "message": "Klepnutím přerušíte"
  },
  "microphoneErrorConstraints": {
    "description": "Chybová zpráva, když nelze splnit omezení mikrofonu.",
    "message": "Vaše nastavení mikrofonu nesplňuje požadované specifikace. \nZkuste použít jiný mikrofon nebo upravit nastavení zvuku."
  },
  "microphoneErrorGeneric": {
    "description": "Obecná chybová zpráva s podrobnostmi, když selže přístup k mikrofonu.",
    "message": "Nepodařilo se získat přístup k mikrofonu: $message$",
    "placeholders": {
      "message": {
        "content": "$1",
        "example": "Permission denied"
      }
    }
  },
  "microphoneErrorInUse": {
    "description": "Chybová zpráva, když mikrofon již používá jiná aplikace.",
    "message": "Nelze získat přístup k mikrofonu, protože jej používá jiná aplikace. \nUkončete prosím ostatní aplikace, které mohou používat váš mikrofon."
  },
  "microphoneErrorNotFound": {
    "description": "Chybová zpráva, když nebylo nalezeno žádné zařízení s mikrofonem.",
    "message": "Nebyl zjištěn žádný mikrofon. \nPřipojte prosím mikrofon a zkuste to znovu."
  },
  "microphoneErrorPermissionDenied": {
    "description": "Chybová zpráva, když uživatel nebo systém zamítne oprávnění k mikrofonu.",
    "message": "Je vyžadován přístup k mikrofonu. \nChcete-li pokračovat, povolte v nastavení prohlížeče přístup k mikrofonu."
  },
  "microphoneErrorUnexpected": {
    "description": "Chybová zpráva pro neočekávané chyby mikrofonu s podrobnostmi.",
    "message": "U vašeho mikrofonu došlo k neočekávané chybě: $message$",
    "placeholders": {
      "message": {
        "content": "$1",
        "example": "Device busy"
      }
    }
  },
  "microphoneErrorUnknown": {
    "description": "Obecná chybová zpráva, když z neznámých důvodů selže přístup k mikrofonu.",
    "message": "Nelze získat přístup k mikrofonu. \nZkontrolujte nastavení zařízení a zkuste to znovu."
  },
  "ttsDisabledSafari": {
    "message": "V Safari momentálně nejsou podporovány vícejazyčné hlasy.",
    "description": "Zpráva zobrazená, když je TTS zakázáno v Safari"
  },
  "extensionSettings": {
    "message": "Nastavení",
    "description": "Text tlačítka pro otevření nastavení rozšíření."
  },
  "submitModeControl": {
    "description": "Název (popisek) ovládacího prvku pro výběr, kdy mají být zprávy odesílány.",
    "message": "Vyberte, kdy chcete zprávy odeslat"
  },
  "submit_mode_agent": {
    "description": "Režim odesílání řízený umělou inteligencí.",
    "message": "činidlo"
  },
  "submit_mode_agent_description": {
    "description": "Popis režimu odesílání řízeného umělou inteligencí.",
    "message": "$chatbot$ rozhoduje, kdy odpovědět, na základě kontextu",
    "placeholders": {
      "chatbot": {
        "content": "$1",
        "example": "Pi"
      }
    }
  },
  "submit_mode_auto": {
    "description": "Režim automatického odesílání.",
    "message": "auto"
  },
  "submit_mode_auto_description": {
    "description": "Popis režimu automatického odesílání.",
    "message": "Automaticky odeslat, když přestanete mluvit"
  },
  "submit_mode_off": {
    "description": "Režim ručního odesílání.",
    "message": "manuál"
  },
  "submit_mode_off_description": {
    "description": "Popis režimu ručního odesílání.",
    "message": "Odešlete pouze po stisknutí tlačítka"
<<<<<<< HEAD
=======
  },
  "nicknameLabel": {
    "message": "Přezdívka",
    "description": "Štítek pro vstupní pole pro nastavení vlastní přezdívky pro asistenta AI."
  },
  "greeting": {
    "description": "Zobrazení pozdravování, když je uživatel přihlášen",
    "message": "Ahoj, $name$!",
    "placeholders": {
      "name": {
        "content": "$1",
        "example": "John"
      }
    }
  },
  "notSignedIn": {
    "description": "Text, který se zobrazí, kdy není uživatel přihlášen.",
    "message": "Není přihlášeno"
  },
  "profile": {
    "description": "Štítek pro sekci profilu uživatelského profilu.",
    "message": "Profil"
  },
  "quotaCredits": {
    "description": "Jednotka štítku pro kredity TTS",
    "message": "Kredity"
  },
  "quotaRemaining": {
    "description": "Štítek pro kvóto zbývající pruh pro pokrok",
    "message": "Zbývající kvóta"
  },
  "quotaStatusUnknown": {
    "description": "Zpráva zobrazená, když nelze stanovit stav kvóty",
    "message": "Nelze zkontrolovat stav kvóty"
  },
  "quotaUnauthenticatedMessage": {
    "description": "Zpráva zobrazená, když uživatel není ověřen.",
    "message": "Přihlaste se pro přístup k generování hlasu a další prvotřídní funkce"
  },
  "signIn": {
    "description": "Text pro tlačítko přihlášení.",
    "message": "Přihlaste se"
  },
  "signOut": {
    "description": "Text pro tlačítko Odhlásit.",
    "message": "Odhlásit se"
  },
  "signedIn": {
    "description": "Stav text zobrazen, když je uživatel ověřen (bez e -mailu).",
    "message": "Přihlášeno"
  },
  "signedInAs": {
    "description": "Stavový text zobrazený, když je uživatel ověřen, včetně jejich e -mailu.",
    "message": "Přihlášeno jako $email$",
    "placeholders": {
      "email": {
        "content": "$1",
        "example": "user@example.com"
      }
    }
  },
  "sttMinutesRemaining": {
    "description": "Text zobrazující zbývající kvótu STT během několika minut.",
    "message": "$minutes$ minuty $plural$ zbývající",
    "placeholders": {
      "minutes": {
        "content": "$1",
        "example": "5"
      },
      "plural": {
        "content": "$2",
        "example": "s"
      }
    }
  },
  "sttQuotaExhausted": {
    "description": "Text, který se zobrazí, kdy je kvóta STT vyčerpána.",
    "message": "Vyčerpaná kvóta na rozpoznávání řeči"
  },
  "sttQuotaProgress": {
    "description": "TOOTTIP pro progresní lištu STT kvóty.",
    "message": "$remaining$ zbývá $total$ sekundy",
    "placeholders": {
      "remaining": {
        "content": "$1",
        "example": "100"
      },
      "total": {
        "content": "$2",
        "example": "300"
      }
    }
  },
  "sttQuotaProgressMinutes": {
    "description": "TOOTTIP pro pokrok kvóty STT v minutách v minutách.",
    "message": "$remaining$ zbývá $total$ minut",
    "placeholders": {
      "remaining": {
        "content": "$1",
        "example": "5"
      },
      "total": {
        "content": "$2",
        "example": "60"
      }
    }
  },
  "sttQuotaRemaining": {
    "description": "Štítek pro zbývající displej STT kvóty.",
    "message": "Rozpoznávání řeči"
  },
  "sttQuotaSeconds": {
    "description": "Jednotka pro kvótu STT (sekundy).",
    "message": "Secs"
  },
  "ttsCredits": {
    "description": "Termín používaný pro měnu kreditů ve funkci textu na řeč.",
    "message": "Kredity"
  },
  "ttsQuotaCharacters": {
    "description": "Jednotka pro kvótu TTS (znaky).",
    "message": "Kredity"
  },
  "ttsQuotaExhausted": {
    "description": "Text, který se zobrazí, kdy je kvóta TTS vyčerpána.",
    "message": "Hlasová kvóta vyčerpaná"
  },
  "ttsQuotaProgress": {
    "description": "TOOTTIP pro TTS kvóta Progress Pane.",
    "message": "$remaining$ zbývá $total$ znaky",
    "placeholders": {
      "remaining": {
        "content": "$1",
        "example": "500"
      },
      "total": {
        "content": "$2",
        "example": "1000"
      }
    }
  },
  "ttsQuotaRemaining": {
    "description": "Štítek pro zbývající kvótu TTS.",
    "message": "Generování hlasu"
  },
  "upgradeButton": {
    "description": "Text pro tlačítko pro upgrade plánu při vyčerpání kvóty.",
    "message": "Plán upgradu"
  },
  "viewDetails": {
    "description": "Text pro odkaz pro zobrazení úplných podrobností o kvótě na palubní desce.",
    "message": "Zobrazit podrobnosti"
  },
  "clickToCollapse": {
    "description": "Text označující uživatel může kliknout a skrýt rozšířený obsah.",
    "message": "Kliknutím na kolaps"
  },
  "clickToExpand": {
    "description": "Text označující uživatel může kliknout a zobrazit zhroucený obsah.",
    "message": "Kliknutím rozbalte"
  },
  "instructionLabel_context": {
    "description": "Přátelský štítek pro instrukci uživatele, který poskytuje základní informace.",
    "message": "Poskytování kontextu ..."
  },
  "instructionLabel_expectations": {
    "description": "Přátelský štítek pro instrukci uživatele, který definuje, co uživatel chce.",
    "message": "Objasnění očekávání ..."
  },
  "instructionLabel_focusing": {
    "description": "Přátelský štítek pro instrukci uživatele, který zužuje rozsah konverzace.",
    "message": "Zaměření na diskusi ..."
  },
  "instructionLabel_guardrails": {
    "description": "Přátelský štítek pro instrukci uživatele, který stanoví hranice pro konverzaci.",
    "message": "Nastavení zábradlí ..."
  },
  "instructionLabel_guiding": {
    "description": "Přátelský štítek pro instrukci uživatele, který vede, jak by měla AI reagovat.",
    "message": "Vedení odpovědí ..."
  },
  "instructionLabel_nudge": {
    "description": "Přátelský štítek pro instrukci uživatele, který jemně navrhuje směr.",
    "message": "Dávat šťouchnutí ..."
  },
  "instructionLabel_steering": {
    "description": "Přátelský štítek pro instrukci uživatele, který vede směr konverzace.",
    "message": "Řízení konverzace ..."
  },
  "maintenanceLabel_holding": {
    "description": "Přátelský štítek pro zprávu o údržbě asistenta.",
    "message": "Držet tuto myšlenku ..."
  },
  "maintenanceLabel_mental_note": {
    "description": "Přátelský štítek pro zprávu o údržbě asistenta.",
    "message": "Dělat mentální poznámku ..."
  },
  "maintenanceLabel_processing": {
    "description": "Přátelský štítek pro zprávu o údržbě asistenta.",
    "message": "Zpracování na pozadí ..."
  },
  "maintenanceLabel_remembering": {
    "description": "Přátelský štítek pro zprávu o údržbě asistenta.",
    "message": "Vzpomínka na tento detail ..."
  },
  "maintenanceLabel_saving": {
    "description": "Přátelský štítek pro zprávu o údržbě asistenta.",
    "message": "Ukládání této myšlenky na později ..."
  },
  "maintenanceLabel_tracking": {
    "description": "Přátelský štítek pro zprávu o údržbě asistenta.",
    "message": "Sledování kontextu ..."
  },
  "maintenanceLabel_tucking": {
    "description": "Přátelský štítek pro zprávu o údržbě asistenta.",
    "message": "Zastrčit to pryč ..."
>>>>>>> d54a0e2b
  }
}<|MERGE_RESOLUTION|>--- conflicted
+++ resolved
@@ -504,8 +504,6 @@
   "submit_mode_off_description": {
     "description": "Popis režimu ručního odesílání.",
     "message": "Odešlete pouze po stisknutí tlačítka"
-<<<<<<< HEAD
-=======
   },
   "nicknameLabel": {
     "message": "Přezdívka",
@@ -722,6 +720,5 @@
   "maintenanceLabel_tucking": {
     "description": "Přátelský štítek pro zprávu o údržbě asistenta.",
     "message": "Zastrčit to pryč ..."
->>>>>>> d54a0e2b
   }
 }