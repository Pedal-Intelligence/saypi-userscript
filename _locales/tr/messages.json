--- conflicted
+++ resolved
@@ -504,8 +504,6 @@
   "submit_mode_off_description": {
     "description": "Manuel gönderim modunun açıklaması.",
     "message": "Yalnızca düğmeye bastığınızda gönderin"
-<<<<<<< HEAD
-=======
   },
   "nicknameLabel": {
     "message": "Takma ad",
@@ -722,6 +720,5 @@
   "maintenanceLabel_tucking": {
     "description": "Çıkmış Asistan Bakım Mesajı için dostça etiket.",
     "message": "Bunu sıkmak ..."
->>>>>>> d54a0e2b
   }
 }