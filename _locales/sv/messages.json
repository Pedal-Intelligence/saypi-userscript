--- conflicted
+++ resolved
@@ -504,8 +504,6 @@
   "submit_mode_off_description": {
     "description": "Beskrivning för det manuella inlämningsläget.",
     "message": "Skicka bara när du trycker på knappen"
-<<<<<<< HEAD
-=======
   },
   "nicknameLabel": {
     "message": "Smeknamn",
@@ -722,6 +720,5 @@
   "maintenanceLabel_tucking": {
     "description": "Vänlig etikett för kollapsat assistentunderhållsmeddelande.",
     "message": "Tucking detta bort ..."
->>>>>>> d54a0e2b
   }
 }