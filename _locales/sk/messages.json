{
  "activityCheckButton": {
    "description": "Text tlačidla na označenie, že používateľ je stále prítomný.",
    "message": "Áno, stále som tu!"
  },
  "activityCheckMessage": {
    "description": "Správa na zobrazenie, keď rozhovor prebieha nezvyčajne dlho.",
    "message": "Wow, toto je dlhý rozhovor. Ešte si tam, alebo sa rozprávame sami so sebou?"
  },
  "allowInterruptions": {
    "description": "Popisok pre zaškrtávacie políčko na povolenie/zakázanie prerušenia odpovedí Pi používateľom hovorením.",
    "message": "Prerušiteľný"
  },
  "appDescription": {
    "description": "Popis aplikácie.",
    "message": "Váš hlasom riadený spoločník pre Pi AI"
  },
  "appName": {
    "description": "Názov aplikácie.",
    "message": "Povedz, Pi"
  },
  "applicationStatusIssue": {
    "description": "Správa na zobrazenie, keď aplikácia má problémy.",
    "message": "Upozornenie na problém so systémom"
  },
  "applicationStatusUnknown": {
    "description": "Správa na zobrazenie, keď sa nedá určiť stav aplikácie. Napr. keď je klient offline.",
    "message": "Stav aplikácie neznámy"
  },
  "assistantIsListening": {
    "description": "Správa zobrazená, keď asistent počúva reč.",
    "message": "$chatbot$ počúva...",
    "placeholders": {
      "chatbot": {
        "content": "$1",
        "example": "Pi"
      }
    }
  },
  "assistantIsSpeaking": {
    "description": "Správa zobrazená, keď asistent hovorí svoju odpoveď.",
    "message": "$chatbot$ hovorí...",
    "placeholders": {
      "chatbot": {
        "content": "$1",
        "example": "Pi"
      }
    }
  },
  "assistantIsThinking": {
    "description": "Správa zobrazená, keď asistent pripravuje svoju odpoveď.",
    "message": "$chatbot$ premýšľa...",
    "placeholders": {
      "chatbot": {
        "content": "$1",
        "example": "Pi"
      }
    }
  },
  "audioConnected": {
    "description": "Správa zobrazená pri pripojení mikrofónu",
    "message": "$microphone$ pripojený",
    "placeholders": {
      "microphone": {
        "content": "$1",
        "example": "Default - MacBook Pro Microphone"
      }
    }
  },
  "audioInputError": {
    "description": "Správa zobrazená, keď zvukový záznam skončil prázdny - obvykle výsledok filtrovania.",
    "message": "Hopsa, $chatbot$ to nepochopil. Môžete to skúsiť povedať znova?",
    "placeholders": {
      "chatbot": {
        "content": "$1",
        "example": "Pi"
      }
    }
  },
  "audioReconnecting": {
    "description": "Správa zobrazená pri pripojení k novému mikrofónu",
    "message": "Prepínanie na $microphone$...",
    "placeholders": {
      "microphone": {
        "content": "$1",
        "example": "Default - AirPods Pro"
      }
    }
  },
  "autoSubmit": {
    "description": "Popisok pre zaškrtávacie políčko na povolenie/zakázanie automatického odosielania výzvy.",
    "message": "Automatické odoslanie"
  },
  "callError": {
    "description": "Text na zobrazenie v nápovede na tlačidle volania, keď dôjde k nekritickej chybe.",
    "message": "Narazila sa na nezničujúcu chybu. Nepanikárte, stále počúvame."
  },
  "callInProgress": {
    "description": "Text, ktorý sa zobrazí na tlačidle volania, keď prebieha hovor.",
    "message": "Ukončiť hovor bez použitia rúk"
  },
  "callNotStarted": {
    "description": "Text, ktorý sa má zobraziť na tlačidle volania pred začiatkom hovoru.",
    "message": "Začnite konverzáciu bez použitia rúk s $chatbot$",
    "placeholders": {
      "chatbot": {
        "content": "$1",
        "example": "Pi"
      }
    }
  },
  "callStarting": {
    "description": "Text na zobrazenie v nápovede tlačidla volania a v oblasti výzvy pri začiatku hovoru.",
    "message": "Pripájanie..."
  },
  "checkingApplicationStatus": {
    "description": "Správa na zobrazenie, kým sa určuje stav systému, napr. počas načítavania.",
    "message": "Kontrola stavu aplikácie..."
  },
  "consentAskParticipate": {
    "message": "Chceli by ste sa zúčastniť?"
  },
  "consentBetterTogether": {
    "message": "Spoločne vylepšme Say, Pi"
  },
  "consentDataDeidentified": {
    "message": "Analytika nie je spojená s jednotlivcami. Akékoľvek použité dáta sú deidentifikované."
  },
  "consentNoPii": {
    "message": "Nebudeme zbierať ani vidieť osobné údaje, ako sú správy alebo mená."
  },
  "consentNoSale": {
    "message": "Nepredáme vaše údaje tretím stranám, ani ich nepoužijeme na reklamu."
  },
  "consentOptIn": {
    "message": "Som v tom!"
  },
  "consentOptOut": {
    "message": "Nie, ďakujem"
  },
  "consentPrivacyParamount": {
    "message": "Vaše súkromie je najdôležitejšie. Všetko, čo poviete, zostane medzi vami a Pi."
  },
  "consentRightToRevoke": {
    "message": "Môžete kedykoľvek zmeniť svoje rozhodnutie."
  },
  "consentSharingPurpose": {
    "message": "Zdieľanie vašich údajov o používaní nám pomôže pochopiť, ako ľudia používajú Say, Pi, aby sme to mohli vylepšiť pre všetkých."
  },
  "consetPrivacyPolicy": {
    "message": "Prečítajte si naše Zásady ochrany osobných údajov"
  },
  "continueUnlocking": {
    "description": "Pokyny, ktoré používateľovi hovoria, ako pokračovať, keď začal stlačiť tlačidlo odomknúť.",
    "message": "Pokračujte v držaní na odomknutie..."
  },
  "currencyUSDAbbreviation": {
    "description": "Skratka pre americký dolár.",
    "message": "USD"
  },
  "currentCharges": {
    "description": "Používaný termín na popis aktuálnych poplatkov (bežný súčet), ktoré nahromadil používateľ.",
    "message": "Aktuálne poplatky"
  },
  "dismissAlert": {
    "description": "Popisok pre tlačidlo na zrušenie upozornenia na problém so systémom.",
    "message": "Zamietnuť"
  },
  "enableTTS": {
    "description": "Popisok pre zaškrtávacie políčko na povolenie/zakázanie textu na reč.",
    "message": "Viacjazyčné hlasy"
  },
  "enhancedVoice": {
    "description": "Názov (popis) pre Povedať, Pi vylepšené hlasy.",
    "message": "Hlas vylepšený o $product$",
    "placeholders": {
      "product": {
        "content": "$1",
        "example": "Say, Pi"
      }
    }
  },
  "enterImmersiveModeLong": {
    "description": "Aria-label a názov tlačidla pre vstup do pohlcujúceho režimu na mobilných zariadeniach.",
    "message": "Vstúpte do režimu ponorenia"
  },
  "enterImmersiveModeShort": {
    "description": "Text tlačidla pre vstup do ponorového režimu na stolnom počítači.",
    "message": "Ponorenie"
  },
  "exitImmersiveModeLong": {
    "description": "Aria-label a názov tlačidla na ukončenie pohlcujúceho režimu na mobilných zariadeniach, späť do textového režimu pre stolné počítače.",
    "message": "Opustiť režim ponorenia"
  },
  "extensionPopupTitle": {
    "description": "Názov vyskakovacieho dialógu rozšírenia.",
    "message": "Povedz, nastavenia Pi"
  },
  "lockButton": {
    "description": "Názov (tooltip) tlačidla na zamknutie obrazovky proti náhodným dotykom.",
    "message": "Stlačte pre zamknutie obrazovky"
  },
  "lockedScreen": {
    "description": "Správa, ktorá sa zobrazí na poprednom mieste, keď je obrazovka zamknutá.",
    "message": "Obrazovka je zamknutá."
  },
  "mode_accuracy": {
    "description": "Režim najvyššej presnosti.",
    "message": "presnosť"
  },
  "mode_balanced": {
    "description": "Predvolený režim prepisu.",
    "message": "vyvážený"
  },
  "mode_speed": {
    "description": "Najrýchlejší režim prepisu.",
    "message": "rýchlosť"
  },
  "preferedLanguage": {
    "description": "Označenie pre ovládanie na výber preferovaného jazyka prepisu.",
    "message": "Jazyk"
  },
  "preferedModeControl": {
    "description": "Názov (tooltip) ovládacieho prvku na výber preferovaného režimu prepisu.",
    "message": "Vyberte si preferovaný režim prepisu"
  },
  "previewProgress": {
    "description": "Správa na zobrazenie, keď používateľ prezerá funkciu, ktorá má limit znakov.",
    "message": "$count$ znakov použitých z $limit$",
    "placeholders": {
      "count": {
        "content": "$1",
        "example": "123"
      },
      "limit": {
        "content": "$2",
        "example": "500"
      }
    }
  },
  "previewStatusActive": {
    "message": "Beta Aktívne"
  },
  "previewStatusCompleted": {
    "message": "Beta Dokončená"
  },
  "previewStatusPaused": {
    "description": "Správa na zobrazenie, keď používateľ prezerá funkciu, ktorá bola pozastavená.",
    "message": "Beta Pozastavené do $resetDate$",
    "placeholders": {
      "resetDate": {
        "content": "$1",
        "example": "2021-12-31"
      }
    }
  },
  "previewStatusUnknown": {
    "message": "Nemožno sa pripojiť..."
  },
  "readAloudButtonTitle": {
    "description": "Názov tlačidla na nahlas čítanie textu správy.",
    "message": "Čítať nahlas"
  },
  "recommendedActions": {
    "description": "Správa predchádzajúca zoznamu odporúčaných opatrení, ktoré môže používateľ podniknúť na nápravu známeho problému.",
    "message": "Medzitým odporúčame:"
  },
  "shareAnalytics": {
    "description": "Popisok pre zaškrtávacie políčko na povolenie/zakázanie zdieľania analýz.",
    "message": "Zdieľať analytiku"
  },
  "soundEffects": {
    "description": "Popisok pre zaškrtávacie políčko na povolenie/zakázanie zvukových efektov.",
    "message": "Zvukové efekty"
  },
  "toggleThemeToDarkMode": {
    "description": "Popis pre tlačidlo na prepínanie do tmavého režimu.",
    "message": "Prepnúť na tmavý režim"
  },
  "toggleThemeToLightMode": {
    "description": "Popis pre tlačidlo na prepínanie do svetelného režimu.",
    "message": "Prepnúť na svetlý režim"
  },
  "ttsCostExplanation": {
    "description": "Nápoveda na zobrazenie, keď sa text-na-rečový motor používa na nahlas čítanie správy, s nákladmi na správu.",
    "message": "$product$ si za vypočutie tejto správy bude účtovať $cost$ $currency$",
    "placeholders": {
      "cost": {
        "content": "$1",
        "example": "0.01"
      },
      "currency": {
        "content": "$2",
        "example": "credits"
      },
      "product": {
        "content": "$3",
        "example": "Say, Pi"
      }
    }
  },
  "ttsCostExplanationFree": {
    "description": "Nápoveda na zobrazenie, keď sa na nahlas čítanie správy používa nástroj text-na-reč a správa je zadarmo. Môže obsahovať meno poskytovateľa.",
    "message": "Tento zvuk generuje bezplatne Inflection AI",
    "placeholders": {
      "provider": {
        "content": "$1",
        "example": "Inflection AI"
      }
    }
  },
  "ttsPoweredBy": {
    "description": "Správa na zobrazenie, keď sa na nahlas čítanie správy použije motor pre text-na-reč.",
    "message": "Text-na-reč poháňaný $ttsEngine$",
    "placeholders": {
      "ttsEngine": {
        "content": "$1",
        "example": "ElevenLabs"
      }
    }
  },
  "unlockButton": {
    "description": "Názov (tooltip) tlačidla na odomknutie obrazovky.",
    "message": "Stlačte pre odomknutie obrazovky"
  },
  "unlockInstruction": {
    "description": "Pokyny, ktoré hovoria používateľovi, ako odomknúť obrazovku, keď je zamknutá.",
    "message": "Držte pre odomknutie."
  },
  "userStartedInterrupting": {
    "description": "Správa zobrazená, keď používateľ začne hovoriť, zatiaľ čo asistent hovorí.",
    "message": "Pokračujte, $chatbot$ počúva...",
    "placeholders": {
      "chatbot": {
        "content": "$1",
        "example": "Pi"
      }
    }
  },
  "copiedButtonTitle": {
    "message": "Skopírované!",
    "description": "Názov tlačidla na označenie, že text správy bol skopírovaný do schránky."
  },
  "copyButtonTitle": {
    "message": "Kopírovať",
    "description": "Názov tlačidla na kopírovanie textu správy do schránky."
  },
  "voiceIntroduction_joey": {
    "message": "Ahoj! \nПривет! \n你好! \nSom Pi, váš polyglot AI asistent. \nS 32 jazykmi, ktoré ovládam, môžeme skúmať myšlienky a kultúry z celého sveta. \nČo si myslíte o tomto hlase?",
    "description": "Úvod pre hlas Joey."
  },
  "voiceIntroduction_paola": {
    "message": "Čau! \nDobrý deň! \nDobrý deň! \nVolám sa Pi a plynule hovorím v 32 jazykoch. \nOd arabčiny po ukrajinčinu, som tu, aby som prelomil jazykové bariéry. \nAko vám znie tento hlas?",
    "description": "Úvod pre hlas Paola."
  },
  "regenerateButtonTitle": {
    "message": "Generujte zvuk za $cost$ $currency$",
    "description": "Názov tlačidla na obnovenie zvuku správy. Môže byť spojený s odhadovanými nákladmi.",
    "placeholders": {
      "cost": {
        "content": "$1",
        "example": "0.01"
      },
      "currency": {
        "content": "$2",
        "example": "credits"
      }
    }
  },
  "regenerateButtonTitleFree": {
    "message": "Generovať zvuk",
    "description": "Názov tlačidla na obnovenie zvuku správy. Môže spôsobiť neurčitý náklad."
  },
  "assistantIsWriting": {
    "description": "Správa zobrazená, keď asistent píše svoju odpoveď.",
    "message": "$chatbot$ píše...",
    "placeholders": {
      "chatbot": {
        "content": "$1",
        "example": "Pi"
      }
    }
  },
  "ttsCostExplanationSayPi": {
    "description": "Popis, ktorý sa zobrazí, keď používateľ umiestni kurzor myši na odkaz na vysvetlenie nákladov.",
    "placeholders": {
      "product": {
        "content": "$1",
        "example": "Say, Pi"
      }
    },
    "message": "Zistite, ako $product$ účtuje za zvuk"
  },
  "interruptionsFirefoxDisabled": {
    "message": "Prerušenia nie sú momentálne vo Firefoxe podporované."
  },
  "mode_accuracy_description": {
    "description": "Popis režimu presnosti prepisu.",
    "message": "Najvyššia presnosť, ale nižšia rýchlosť prepisu. \nSklon k halucináciám."
  },
  "mode_balanced_description": {
    "description": "Popis pre režim vyváženej transkripcie.",
    "message": "Dobrá rovnováha medzi rýchlosťou a presnosťou pre väčšinu použití."
  },
  "mode_speed_description": {
    "description": "Popis režimu prepisu rýchlosti.",
    "message": "Najrýchlejšia odozva, ale menej presná. \nSklon k prerušovaniu."
  },
  "soundEffectsFirefoxDisabled": {
    "message": "Zvukové efekty sú vo Firefoxe zakázané, aby sa predišlo problémom so spätnou väzbou."
  },
  "assistantIsSpeakingWithManualInterrupt": {
    "description": "Správa zobrazená, keď asistent hovorí svoju odpoveď a je možné manuálne prerušenie.",
    "placeholders": {
      "chatbot": {
        "content": "$1",
        "example": "Pi"
      }
    },
    "message": "$chatbot$ hovorí, klepnutím prerušíte..."
  },
  "callInterruptible": {
    "description": "Popis, ktorý sa zobrazí na tlačidle hovoru, keď prebieha hovor a je možné manuálne prerušenie.",
    "message": "Klepnutím prerušíte"
  },
  "microphoneErrorConstraints": {
    "description": "Chybové hlásenie, keď nemožno uspokojiť obmedzenia mikrofónu.",
    "message": "Nastavenia mikrofónu nespĺňajú požadované špecifikácie. \nSkúste použiť iný mikrofón alebo upravte nastavenia zvuku."
  },
  "microphoneErrorGeneric": {
    "description": "Všeobecné chybové hlásenie s podrobnosťami, keď zlyhá prístup k mikrofónu.",
    "message": "Nepodarilo sa získať prístup k mikrofónu: $message$",
    "placeholders": {
      "message": {
        "content": "$1",
        "example": "Permission denied"
      }
    }
  },
  "microphoneErrorInUse": {
    "description": "Chybové hlásenie, keď mikrofón už používa iná aplikácia.",
    "message": "Nedá sa získať prístup k mikrofónu, pretože ho používa iná aplikácia. \nZatvorte ostatné aplikácie, ktoré môžu používať váš mikrofón."
  },
  "microphoneErrorNotFound": {
    "description": "Chybové hlásenie, keď sa nenájde žiadne mikrofónové zariadenie.",
    "message": "Nezistil sa žiadny mikrofón. \nPripojte mikrofón a skúste to znova."
  },
  "microphoneErrorPermissionDenied": {
    "description": "Chybové hlásenie, keď používateľ alebo systém zamietne povolenie mikrofónu.",
    "message": "Vyžaduje sa prístup k mikrofónu. \nAk chcete pokračovať, povoľte prístup k mikrofónu v nastaveniach prehliadača."
  },
  "microphoneErrorUnexpected": {
    "description": "Chybové hlásenie pre neočakávané chyby mikrofónu s podrobnosťami.",
    "message": "Vo vašom mikrofóne sa vyskytla neočakávaná chyba: $message$",
    "placeholders": {
      "message": {
        "content": "$1",
        "example": "Device busy"
      }
    }
  },
  "microphoneErrorUnknown": {
    "description": "Všeobecné chybové hlásenie, keď z neznámych dôvodov zlyhá prístup k mikrofónu.",
    "message": "Nedá sa získať prístup k mikrofónu. \nSkontrolujte nastavenia zariadenia a skúste to znova."
  },
  "ttsDisabledSafari": {
    "message": "V Safari momentálne nie sú podporované viacjazyčné hlasy.",
    "description": "Správa sa zobrazí, keď je TTS zakázaný v Safari"
  },
  "extensionSettings": {
    "message": "Nastavenia",
    "description": "Text tlačidla na otvorenie nastavení rozšírenia."
  },
  "submitModeControl": {
    "description": "Názov (popis) ovládacieho prvku na výber, kedy sa majú odosielať správy.",
    "message": "Vyberte, kedy sa majú odosielať správy"
  },
  "submit_mode_agent": {
    "description": "Režim odosielania riadený AI.",
    "message": "agent"
  },
  "submit_mode_agent_description": {
    "description": "Popis režimu odosielania riadeného AI.",
    "message": "$chatbot$ rozhoduje o tom, kedy reagovať na základe kontextu",
    "placeholders": {
      "chatbot": {
        "content": "$1",
        "example": "Pi"
      }
    }
  },
  "submit_mode_auto": {
    "description": "Režim automatického odosielania.",
    "message": "auto"
  },
  "submit_mode_auto_description": {
    "description": "Popis režimu automatického odosielania.",
    "message": "Automaticky odoslať, keď prestanete hovoriť"
  },
  "submit_mode_off": {
    "description": "Režim manuálneho odosielania.",
    "message": "manuál"
  },
  "submit_mode_off_description": {
    "description": "Popis pre režim manuálneho odosielania.",
    "message": "Odošlite iba vtedy, keď stlačíte tlačidlo"
<<<<<<< HEAD
=======
  },
  "nicknameLabel": {
    "message": "Prezývka",
    "description": "Obeň pre vstupné pole na nastavenie vlastnej prezývky pre asistenta AI."
  },
  "greeting": {
    "description": "Pozdravná správa zobrazená, keď je používateľ prihlásený",
    "message": "Ahoj, $name$!",
    "placeholders": {
      "name": {
        "content": "$1",
        "example": "John"
      }
    }
  },
  "notSignedIn": {
    "description": "Text, ktorý sa má zobraziť, keď používateľ nie je podpísaný.",
    "message": "Nie podpísané"
  },
  "profile": {
    "description": "Štítok pre sekciu profilu používateľa.",
    "message": "Profil"
  },
  "quotaCredits": {
    "description": "Značko jednotky pre TTS kredity",
    "message": "kredity"
  },
  "quotaRemaining": {
    "description": "Štítok pre zostávajúcu lištu pokroku",
    "message": "Zostáva kvóta"
  },
  "quotaStatusUnknown": {
    "description": "Správa zobrazená, keď nie je možné určiť stav kvóty",
    "message": "Nemožno skontrolovať stav kvóty"
  },
  "quotaUnauthenticatedMessage": {
    "description": "Správa zobrazená, keď používateľ nie je overený.",
    "message": "Prihláste sa na prístup k generácii hlasu a ďalším prémiovým funkciám"
  },
  "signIn": {
    "description": "Text pre tlačidlo Prihlásiť sa.",
    "message": "Prihlásiť sa"
  },
  "signOut": {
    "description": "Text pre tlačidlo Out Out.",
    "message": "Odhlásiť sa"
  },
  "signedIn": {
    "description": "Stavový text zobrazený, keď je používateľ autentifikovaný (bez e -mailu).",
    "message": "Podpísaný"
  },
  "signedInAs": {
    "description": "Stavový text zobrazený, keď je používateľ autentifikovaný, vrátane ich e -mailu.",
    "message": "Prihlásený ako $email$",
    "placeholders": {
      "email": {
        "content": "$1",
        "example": "user@example.com"
      }
    }
  },
  "sttMinutesRemaining": {
    "description": "Text zobrazujúci zostávajúcu kvótu STT za pár minút.",
    "message": "$minutes$ minút$plural$ zostávajú",
    "placeholders": {
      "minutes": {
        "content": "$1",
        "example": "5"
      },
      "plural": {
        "content": "$2",
        "example": "s"
      }
    }
  },
  "sttQuotaExhausted": {
    "description": "Text, ktorý sa má zobrazovať, keď je kvóta STT vyčerpaná.",
    "message": "Kvóta na rozpoznávanie reči vyčerpaná"
  },
  "sttQuotaProgress": {
    "description": "Popesp pre lištu progresie STT.",
    "message": "$remaining$ z $total$ zostáva",
    "placeholders": {
      "remaining": {
        "content": "$1",
        "example": "100"
      },
      "total": {
        "content": "$2",
        "example": "300"
      }
    }
  },
  "sttQuotaProgressMinutes": {
    "description": "Poplažok pre lištu progresie STT v minútach v minútach.",
    "message": "$remaining$ z $total$ minút zostáva",
    "placeholders": {
      "remaining": {
        "content": "$1",
        "example": "5"
      },
      "total": {
        "content": "$2",
        "example": "60"
      }
    }
  },
  "sttQuotaRemaining": {
    "description": "Štítok pre zostávajúce displej STT kvóty.",
    "message": "Rozpoznávanie reči"
  },
  "sttQuotaSeconds": {
    "description": "Jednotka pre kvótu STT (sekundy).",
    "message": "sekundy"
  },
  "ttsCredits": {
    "description": "Pojem používaný pre menu kreditov vo funkcii textu na reč.",
    "message": "kredity"
  },
  "ttsQuotaCharacters": {
    "description": "Jednotka pre TTS kvóty (znaky).",
    "message": "kredity"
  },
  "ttsQuotaExhausted": {
    "description": "Text, ktorý sa má zobrazovať, keď je kvóta TTS vyčerpaná.",
    "message": "Hlasová kvóta vyčerpaná"
  },
  "ttsQuotaProgress": {
    "description": "Popesp pre lištu pokroku TTS.",
    "message": "$remaining$ z $total$ znakov",
    "placeholders": {
      "remaining": {
        "content": "$1",
        "example": "500"
      },
      "total": {
        "content": "$2",
        "example": "1000"
      }
    }
  },
  "ttsQuotaRemaining": {
    "description": "Štítok pre zostávajúce displej TTS.",
    "message": "Generácia hlasu"
  },
  "upgradeButton": {
    "description": "Text pre tlačidlo Ak chcete vylepšiť plán, keď je kvóta vyčerpaná.",
    "message": "Plán aktualizácie"
  },
  "viewDetails": {
    "description": "Text pre odkaz na zobrazenie úplných podrobností kvóty na prístrojovej doske.",
    "message": "Zobraziť podrobnosti"
  },
  "clickToCollapse": {
    "description": "Text označujúci používateľ môže kliknúť na skrytie rozšíreného obsahu.",
    "message": "Kliknutím sa zrúti"
  },
  "clickToExpand": {
    "description": "Text označujúci kliknutím používateľa môže kliknúť, aby sa zobrazil zrútený obsah.",
    "message": "Kliknutím rozbaľte"
  },
  "instructionLabel_context": {
    "description": "Priateľský štítok pre inštrukciu používateľa, ktorý poskytuje informácie o pozadí.",
    "message": "Poskytovanie kontextu ..."
  },
  "instructionLabel_expectations": {
    "description": "Priateľský štítok pre inštrukciu používateľa, ktorá definuje, čo chce používateľ.",
    "message": "Objasnenie očakávaní ..."
  },
  "instructionLabel_focusing": {
    "description": "Priateľská štítok pre inštrukciu používateľa, ktorý zužuje rozsah konverzácie.",
    "message": "Zameranie diskusie ..."
  },
  "instructionLabel_guardrails": {
    "description": "Priateľský štítok pre inštrukciu používateľa, ktorý stanovuje hranice konverzácie.",
    "message": "Nastavenie zábradlia ..."
  },
  "instructionLabel_guiding": {
    "description": "Priateľské označenie pre inštrukciu používateľa, ktorá vedie, ako by mala AI reagovať.",
    "message": "Vedúce reakcie ..."
  },
  "instructionLabel_nudge": {
    "description": "Priateľská štítok pre inštrukciu používateľa, ktorý jemne navrhuje smer.",
    "message": "Dať štipku ..."
  },
  "instructionLabel_steering": {
    "description": "Priateľská štítok pre inštrukciu používateľa, ktorý vedie smer konverzácie.",
    "message": "Riadenie rozhovoru ..."
  },
  "maintenanceLabel_holding": {
    "description": "Priateľský štítok pre zrútenú správu asistenta údržby.",
    "message": "Držanie tejto myšlienky ..."
  },
  "maintenanceLabel_mental_note": {
    "description": "Priateľský štítok pre zrútenú správu asistenta údržby.",
    "message": "Robiť mentálnu poznámku ..."
  },
  "maintenanceLabel_processing": {
    "description": "Priateľský štítok pre zrútenú správu asistenta údržby.",
    "message": "Spracovanie v pozadí ..."
  },
  "maintenanceLabel_remembering": {
    "description": "Priateľský štítok pre zrútenú správu asistenta údržby.",
    "message": "Pamätajte si na tento detail ..."
  },
  "maintenanceLabel_saving": {
    "description": "Priateľský štítok pre zrútenú správu asistenta údržby.",
    "message": "Zachránenie tejto myšlienky na neskôr ..."
  },
  "maintenanceLabel_tracking": {
    "description": "Priateľský štítok pre zrútenú správu asistenta údržby.",
    "message": "Sledovanie kontextu ..."
  },
  "maintenanceLabel_tucking": {
    "description": "Priateľský štítok pre zrútenú správu asistenta údržby.",
    "message": "To zastrčenie ..."
>>>>>>> d54a0e2b
  }
}<|MERGE_RESOLUTION|>--- conflicted
+++ resolved
@@ -504,8 +504,6 @@
   "submit_mode_off_description": {
     "description": "Popis pre režim manuálneho odosielania.",
     "message": "Odošlite iba vtedy, keď stlačíte tlačidlo"
-<<<<<<< HEAD
-=======
   },
   "nicknameLabel": {
     "message": "Prezývka",
@@ -722,6 +720,5 @@
   "maintenanceLabel_tucking": {
     "description": "Priateľský štítok pre zrútenú správu asistenta údržby.",
     "message": "To zastrčenie ..."
->>>>>>> d54a0e2b
   }
 }