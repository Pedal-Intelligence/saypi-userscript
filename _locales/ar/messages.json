--- conflicted
+++ resolved
@@ -471,7 +471,6 @@
     "message": "إعدادات",
     "description": "نص الزر لفتح إعدادات الامتداد."
   },
-<<<<<<< HEAD
   "submitModeControl": {
     "description": "عنوان (تلميح الأداة) لعنصر التحكم لتحديد متى يجب إرسال الرسائل.",
     "message": "حدد متى ترسل رسائلك"
@@ -509,7 +508,7 @@
   "nicknameLabel": {
     "message": "كنية",
     "description": "تسمية لحقل الإدخال لتعيين لقب مخصص لمساعد الذكاء الاصطناعى."
-=======
+  },
   "greeting": {
     "description": "رسالة تحية معروضة عند تسجيل الدخول للمستخدم",
     "message": "مرحبًا ، اسم $name$!",
@@ -657,6 +656,5 @@
   "viewDetails": {
     "description": "نص على الرابط لعرض تفاصيل الحصص الكاملة على لوحة القيادة.",
     "message": "عرض التفاصيل"
->>>>>>> 902374bc
   }
 }