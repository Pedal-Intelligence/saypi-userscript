--- conflicted
+++ resolved
@@ -504,8 +504,6 @@
   "submit_mode_off_description": {
     "description": "கைமுறையாக சமர்ப்பிக்கும் முறைக்கான விளக்கம்.",
     "message": "பொத்தானை அழுத்தினால் மட்டுமே சமர்ப்பிக்கவும்"
-<<<<<<< HEAD
-=======
   },
   "nicknameLabel": {
     "message": "புனைப்பெயர்",
@@ -722,6 +720,5 @@
   "maintenanceLabel_tucking": {
     "description": "சரிந்த உதவி பராமரிப்பு செய்திக்கான நட்பு லேபிள்.",
     "message": "இதைத் தவிர்த்து ..."
->>>>>>> d54a0e2b
   }
 }