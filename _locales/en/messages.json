--- conflicted
+++ resolved
@@ -222,7 +222,6 @@
     "message": "Say, Pi Settings",
     "description": "The title of the extension's popup dialog."
   },
-<<<<<<< HEAD
   "readAloudButtonTitle": {
     "message": "Read Aloud",
     "description": "The title of the button to read aloud the text of a message."
@@ -258,7 +257,7 @@
   "currentCharges": {
     "message": "Current charges",
     "description": "The term used to describe the current charges (running total) accrued by the user."
-=======
+  },
   "activityCheckMessage": {
     "message": "Wow, this is a long conversation. Are you still there, or are we talking to ourselves?",
     "description": "The message to display when the conversation has been going on unusually long."
@@ -270,6 +269,5 @@
   "allowInterruptions": {
     "message": "Interruptible",
     "description": "Label for the checkbox to enable/disable allowing the user to interrupt Pi's responses by speaking."
->>>>>>> 84ae7e42
   }
 }