{
  "appName": {
    "message": "Say, Pi",
    "description": "The name of the application."
  },
  "appDescription": {
    "message": "Your Voice-Powered Companion for Pi AI",
    "description": "The description of the application."
  },
  "exitImmersiveModeLong": {
    "message": "Exit Immersive Mode",
    "description": "The aria-label and title of the button to exit immersive mode on mobile devices, back to the text-based desktop mode."
  },
  "enterImmersiveModeLong": {
    "message": "Enter Immersive Mode",
    "description": "The aria-label and title of the button to enter immersive mode on mobile devices."
  },
  "enterImmersiveModeShort": {
    "message": "Immersion",
    "description": "The text of the button to enter immersive mode on desktop."
  },
  "extensionSettings": {
    "message": "Settings",
    "description": "The text of the button to open the extension's settings."
  },
  "callInProgress": {
    "message": "End hands-free conversation",
    "description": "The tooltip to display on the call button when a call is in progress."
  },
  "callInterruptible": {
    "message": "Tap to interrupt",
    "description": "The tooltip to display on the call button when a call is in progress and manual interruption is possible."
  },
  "callStarting": {
    "message": "Connecting...",
    "description": "The text to display on the call button's tooltip and in the prompt area when a call is starting."
  },
  "callNotStarted": {
    "message": "Start a hands-free conversation with $chatbot$",
    "description": "The tooltip to display on the call button before a call is started.",
    "placeholders": {
      "chatbot": {
        "content": "$1",
        "example": "Pi"
      }
    }
  },
  "callError": {
    "message": "Non-fatal error encountered. Don't panic, we're still listening.",
    "description": "The tooltip to display on the call button when a non-fatal error occurs."
  },
  "mode_speed": {
    "message": "speed",
    "description": "Fastest transcription mode."
  },
  "mode_balanced": {
    "message": "balanced",
    "description": "Default transcription mode."
  },
  "mode_accuracy": {
    "message": "accuracy",
    "description": "Highest accuracy mode."
  },
  "preferedModeControl": {
    "message": "Select your prefered transcription mode",
    "description": "The title (tooltip) of the control to select the prefered transcription mode."
  },
  "mode_speed_description": {
    "message": "Fastest response, but less accurate. Prone to interrupting.",
    "description": "Description for the speed transcription mode."
  },
  "mode_balanced_description": {
    "message": "Good balance of speed and accuracy for most uses.",
    "description": "Description for the balanced transcription mode."
  },
  "mode_accuracy_description": {
    "message": "Highest accuracy, but slower transcription speed. Prone to hallucinations.",
    "description": "Description for the accuracy transcription mode."
  },
  "lockButton": {
    "message": "Press to lock the screen",
    "description": "The title (tooltip) of the button to lock the screen against accidental touches."
  },
  "unlockButton": {
    "message": "Press to unlock the screen",
    "description": "The title (tooltip) of the button to unlock the screen."
  },
  "lockedScreen": {
    "message": "Screen is locked.",
    "description": "A message to display prominently when the screen is locked."
  },
  "unlockInstruction": {
    "message": "Hold to unlock.",
    "description": "Instructions telling the user how to unlock the screen when locked."
  },
  "continueUnlocking": {
    "message": "Continue holding to unlock...",
    "description": "Instructions telling the user how to continue once they have started to press the unlock button."
  },
  "autoSubmit": {
    "message": "Auto-submit",
    "description": "Label for the checkbox to enable/disable automatic prompt submission."
  },
  "soundEffects": {
    "message": "Sound effects",
    "description": "Label for the checkbox to enable/disable sound effects."
  },
  "preferedLanguage": {
    "message": "Language",
    "description": "Label for a control to select the prefered transcription language."
  },
  "audioConnected": {
    "message": "$microphone$ connected",
    "description": "Message displayed when a microphone is connected",
    "placeholders": {
      "microphone": {
        "content": "$1",
        "example": "Default - MacBook Pro Microphone"
      }
    }
  },
  "audioReconnecting": {
    "message": "Switching to $microphone$...",
    "description": "Message displayed when connecting to a new microphone",
    "placeholders": {
      "microphone": {
        "content": "$1",
        "example": "Default - AirPods Pro"
      }
    }
  },
  "audioInputError": {
    "message": "Oops, $chatbot$ didn't catch that. Can you try saying it again?",
    "description": "Message displayed when audio resulted in an empty transcription - usually the result of filtering.",
    "placeholders": {
      "chatbot": {
        "content": "$1",
        "example": "Pi"
      }
    }
  },
  "assistantIsListening": {
    "message": "$chatbot$ is listening...",
    "description": "Message displayed when the assistant is listening for speech.",
    "placeholders": {
      "chatbot": {
        "content": "$1",
        "example": "Pi"
      }
    }
  },
  "assistantIsThinking": {
    "message": "$chatbot$ is thinking...",
    "description": "Message displayed when the assistant is preparing its response.",
    "placeholders": {
      "chatbot": {
        "content": "$1",
        "example": "Pi"
      }
    }
  },
  "assistantIsWriting": {
    "message": "$chatbot$ is writing...",
    "description": "Message displayed when the assistant is typing its response.",
    "placeholders": {
      "chatbot": {
        "content": "$1",
        "example": "Pi"
      }
    }
  },
  "assistantIsSpeaking": {
    "message": "$chatbot$ is speaking...",
    "description": "Message displayed when the assistant is speaking its response.",
    "placeholders": {
      "chatbot": {
        "content": "$1",
        "example": "Pi"
      }
    }
  },
  "assistantIsSpeakingWithManualInterrupt": {
    "message": "$chatbot$ is speaking, tap to interrupt...",
    "description": "Message displayed when the assistant is speaking its response and manual interruption is possible.",
    "placeholders": {
      "chatbot": {
        "content": "$1",
        "example": "Pi"
      }
    }
  },
  "userStartedInterrupting": {
    "message": "Go ahead, $chatbot$ is listening...",
    "description": "Message displayed when the user starts speaking while the assistant is speaking.",
    "placeholders": {
      "chatbot": {
        "content": "$1",
        "example": "Pi"
      }
    }
  },
  "toggleThemeToDarkMode": {
    "message": "Switch to dark mode",
    "description": "Label for the button to toggle to dark mode."
  },
  "toggleThemeToLightMode": {
    "message": "Switch to light mode",
    "description": "Label for the button to toggle to light mode."
  },
  "shareAnalytics": {
    "message": "Share analytics",
    "description": "Label for the checkbox to enable/disable sharing of analytics."
  },
  "consentBetterTogether": {
    "message": "Let's improve Say, Pi together"
  },
  "consentSharingPurpose": {
    "message": "Sharing your usage data will help us understand how people use Say, Pi so we can make it better for everyone."
  },
  "consentNoPii": {
    "message": "We won't collect or see personal data, like messages or names."
  },
  "consentPrivacyParamount": {
    "message": "Your privacy is paramount. Anything you say remains between you and Pi."
  },
  "consentDataDeidentified": {
    "message": "Analytics are not tied to individuals. Any data used is de-identified."
  },
  "consentNoSale": {
    "message": "We won't sell your data to third parties, or use it for advertising."
  },
  "consentRightToRevoke": {
    "message": "You can change your mind at any time."
  },
  "consetPrivacyPolicy": {
    "message": "Read our Privacy Policy"
  },
  "consentAskParticipate": {
    "message": "Would you like to participate?"
  },
  "consentOptOut": {
    "message": "No thanks"
  },
  "consentOptIn": {
    "message": "I'm in!"
  },
  "checkingApplicationStatus": {
    "message": "Checking application status...",
    "description": "Message to display while the system status is being determined, e.g. during load."
  },
  "applicationStatusUnknown": {
    "message": "Application status unknown",
    "description": "Message to display when the application status cannot be determined. E.g. when the client is offline."
  },
  "applicationStatusIssue": {
    "message": "System Issue Alert",
    "description": "Message to display when the application is experiencing issues."
  },
  "recommendedActions": {
    "message": "In the meantime, we recommend:",
    "description": "Message preceding a list of recommended actions the user may take to remediate a known issue."
  },
  "dismissAlert": {
    "message": "Dismiss",
    "description": "Label for the button to dismiss a system issue alert."
  },
  "extensionPopupTitle": {
    "message": "Say, Pi Settings",
    "description": "The title of the extension's popup dialog."
  },
  "readAloudButtonTitle": {
    "message": "Read Aloud",
    "description": "The title of the button to read aloud the text of a message."
  },
  "regenerateButtonTitle": {
    "message": "Generate Audio for $cost$ $currency$",
    "description": "The title of the button to regenerate the audio of a message. May incur an estimated cost.",
    "placeholders": {
      "cost": {
        "content": "$1",
        "example": "0.01"
      },
      "currency": {
        "content": "$2",
        "example": "credits"
      }
    }
  },
  "regenerateButtonTitleFree": {
    "message": "Generate Audio",
    "description": "The title of the button to regenerate the audio of a message. May incur an indeterminate cost."
  },
  "ttsCostExplanation": {
    "message": "$product$ will charge $cost$ $currency$ for listening to this message",
    "description": "The tooltip to display when the text-to-speech engine is used to read aloud a message, with the cost of the message.",
    "placeholders": {
      "cost": {
        "content": "$1",
        "example": "0.01"
      },
      "currency": {
        "content": "$2",
        "example": "credits"
      },
      "product": {
        "content": "$3",
        "example": "Say, Pi"
      }
    }
  },
  "ttsCostExplanationFree": {
    "message": "This audio is generated free of charge by Inflection AI",
    "description": "The tooltip to display when a text-to-speech engine is used to read aloud a message, and the message is free. Assumes the provider is Inflection AI.",
    "placeholders": {
      "provider": {
        "content": "$1",
        "example": "Inflection AI"
      }
    }
  },
  "ttsCostExplanationSayPi": {
    "message": "Learn how $product$ charges for audio",
    "description": "The tooltip to display when the user hovers over the cost explanation link.",
    "placeholders": {
      "product": {
        "content": "$1",
        "example": "Say, Pi"
      }
    }
  },
  "currencyUSDAbbreviation": {
    "message": "USD",
    "description": "The abbreviation for the US dollar."
  },
  "ttsCredits": {
    "message": "credits",
    "description": "The term used for the credits currency in the text-to-speech feature."
  },
  "ttsPoweredBy": {
    "message": "Text-to-speech powered by $ttsEngine$",
    "description": "The message to display when the text-to-speech engine is used to read aloud a message.",
    "placeholders": {
      "ttsEngine": {
        "content": "$1",
        "example": "ElevenLabs"
      }
    }
  },
  "currentCharges": {
    "message": "Current charges",
    "description": "The term used to describe the current charges (running total) accrued by the user."
  },
  "activityCheckMessage": {
    "message": "Wow, this is a long conversation. Are you still there, or are we talking to ourselves?",
    "description": "The message to display when the conversation has been going on unusually long."
  },
  "activityCheckButton": {
    "message": "Yes, I'm still here!",
    "description": "The text of the button to indicate that the user is still present."
  },
  "allowInterruptions": {
    "message": "Interruptible",
    "description": "Label for the checkbox to enable/disable allowing the user to interrupt Pi's responses by speaking."
  },
  "enableTTS": {
    "message": "Multilingual voices",
    "description": "Label for the checkbox to enable/disable text-to-speech."
  },
  "ttsDisabledSafari": {
    "message": "Multilingual voices are currently not supported in Safari.",
    "description": "Message shown when TTS is disabled in Safari"
  },
  "previewStatusActive": {
    "message": "Beta Active"
  },
  "previewStatusPaused": {
    "message": "Beta Paused until $resetDate$",
    "description": "The message to display when the user is previewing a feature that has been paused.",
    "placeholders": {
      "resetDate": {
        "content": "$1",
        "example": "2021-12-31"
      }
    }
  },
  "previewStatusCompleted": {
    "message": "Beta Completed"
  },
  "previewStatusUnknown": {
    "message": "Unable to connect..."
  },
  "previewProgress": {
    "message": "$count$ characters used out of $limit$",
    "description": "The message to display when the user is previewing a feature that has a character limit.",
    "placeholders": {
      "count": {
        "content": "$1",
        "example": "123"
      },
      "limit": {
        "content": "$2",
        "example": "500"
      }
    }
  },
  "enhancedVoice": {
    "message": "Voice enhanced by $product$",
    "description": "Title (tooltip) for Say, Pi enhanced voices.",
    "placeholders": {
      "product": {
        "content": "$1",
        "example": "Say, Pi"
      }
    }
  },
  "copyButtonTitle": {
    "message": "Copy",
    "description": "The title of the button to copy the text of a message to the clipboard."
  },
  "copiedButtonTitle": {
    "message": "Copied!",
    "description": "The title of the button to indicate that the text of a message has been copied to the clipboard."
  },
  "voiceIntroduction_paola": {
    "message": "Ciao! Bonjour! Hello! I'm Pi, and I can converse fluently in 32 languages. From Arabic to Ukrainian, I'm here to break down language barriers. How does this voice sound to you?",
    "description": "Introduction for the Paola voice."
  },
  "voiceIntroduction_joey": {
    "message": "Hola! Привет! 你好! I'm Pi, your polyglot AI assistant. With 32 languages at my command, we can explore ideas and cultures from around the world. What do you think of this voice?",
    "description": "Introduction for the Joey voice."
  },
  "soundEffectsFirefoxDisabled": {
    "message": "Sound effects are disabled in Firefox to prevent audio feedback issues."
  },
  "interruptionsFirefoxDisabled": {
    "message": "Interruptions are not currently supported in Firefox."
  },
  "microphoneErrorUnknown": {
    "message": "Unable to access the microphone. Please check your device settings and try again.",
    "description": "Generic error message when microphone access fails for unknown reasons."
  },
  "microphoneErrorConstraints": {
    "message": "Your microphone settings don't meet the required specifications. Try using a different microphone or adjusting your audio settings.",
    "description": "Error message when microphone constraints cannot be satisfied."
  },
  "microphoneErrorPermissionDenied": {
    "message": "Microphone access is required. Please allow microphone access in your browser settings to continue.",
    "description": "Error message when microphone permission is denied by the user or system."
  },
  "microphoneErrorNotFound": {
    "message": "No microphone detected. Please connect a microphone and try again.",
    "description": "Error message when no microphone device is found."
  },
  "microphoneErrorInUse": {
    "message": "Cannot access microphone because it's being used by another application. Please close other apps that might be using your microphone.",
    "description": "Error message when microphone is already in use by another application."
  },
  "microphoneErrorUnexpected": {
    "message": "An unexpected error occurred with your microphone: $message$",
    "description": "Error message for unexpected microphone errors with details.",
    "placeholders": {
      "message": {
        "content": "$1",
        "example": "Device busy"
      }
    }
  },
  "microphoneErrorGeneric": {
    "message": "Failed to access microphone: $message$",
    "description": "Generic error message with details when microphone access fails.",
    "placeholders": {
      "message": {
        "content": "$1",
        "example": "Permission denied"
      }
    }
  },
  "submitModeControl": {
    "message": "Select when to submit your messages",
    "description": "The title (tooltip) of the control to select when messages should be submitted."
  },
  "submit_mode_auto": {
    "message": "auto",
    "description": "Automatic submission mode."
  },
  "submit_mode_agent": {
    "message": "agent",
    "description": "AI-driven submission mode."
  },
  "submit_mode_off": {
    "message": "manual",
    "description": "Manual submission mode."
  },
  "submit_mode_auto_description": {
    "message": "Automatically submit when you stop speaking",
    "description": "Description for the automatic submission mode."
  },
  "submit_mode_agent_description": {
    "message": "$chatbot$ decides when to respond based on context",
    "description": "Description for the AI-driven submission mode.",
    "placeholders": {
      "chatbot": {
        "content": "$1",
        "example": "Pi"
      }
    }
  },
  "submit_mode_off_description": {
    "message": "Only submit when you press the button",
    "description": "Description for the manual submission mode."
<<<<<<< HEAD
=======
  },
  "nicknameLabel": {
    "message": "Nickname",
    "description": "Label for the input field to set a custom nickname for the AI assistant."
  },
  "profile": {
    "message": "Profile",
    "description": "Label for the user profile section."
  },
  "signIn": {
    "message": "Sign In",
    "description": "Text for the sign in button."
  },
  "signOut": {
    "message": "Sign Out",
    "description": "Text for the sign out button."
  },
  "notSignedIn": {
    "message": "Not signed in",
    "description": "Text to show when the user is not signed in."
  },
  "signedIn": {
    "message": "Signed in",
    "description": "Status text shown when user is authenticated (without email)."
  },
  "signedInAs": {
    "message": "Signed in as $email$",
    "description": "Status text shown when user is authenticated, including their email.",
    "placeholders": {
      "email": {
        "content": "$1",
        "example": "user@example.com"
      }
    }
  },
  "quotaRemaining": {
    "message": "Quota Remaining",
    "description": "Label for the quota remaining progress bar"
  },
  "ttsQuotaExhausted": {
    "message": "Voice Quota Exhausted",
    "description": "Text to show when TTS quota is exhausted."
  },
  "ttsQuotaProgress": {
    "message": "$remaining$ of $total$ characters remaining",
    "description": "Tooltip for the TTS quota progress bar.",
    "placeholders": {
      "remaining": {
        "content": "$1",
        "example": "500"
      },
      "total": {
        "content": "$2",
        "example": "1000"
      }
    }
  },
  "quotaStatusUnknown": {
    "message": "Unable to check quota status",
    "description": "Message shown when quota status cannot be determined"
  },
  "upgradeButton": {
    "message": "Upgrade Plan",
    "description": "Text for the button to upgrade the plan when quota is exhausted."
  },
  "quotaCredits": {
    "message": "credits",
    "description": "Unit label for TTS credits"
  },
  "greeting": {
    "message": "Hi, $name$!",
    "description": "Greeting message shown when user is signed in",
    "placeholders": {
      "name": {
        "content": "$1",
        "example": "John"
      }
    }
  },
  "ttsQuotaRemaining": {
    "message": "Voice Generation",
    "description": "Label for the TTS quota remaining display."
  },
  "ttsQuotaCharacters": {
    "message": "credits",
    "description": "Unit for TTS quota (characters)."
  },
  "sttQuotaRemaining": {
    "message": "Speech Recognition",
    "description": "Label for the STT quota remaining display."
  },
  "sttQuotaSeconds": {
    "message": "secs",
    "description": "Unit for STT quota (seconds)."
  },
  "viewDetails": {
    "message": "View details",
    "description": "Text for the link to view full quota details on the dashboard."
  },
  "sttQuotaExhausted": {
    "message": "Speech Recognition Quota Exhausted",
    "description": "Text to show when STT quota is exhausted."
  },
  "quotaUnauthenticatedMessage": {
    "message": "Log in to access voice generation and other premium features",
    "description": "Message shown when user is not authenticated."
  },
  "sttQuotaProgress": {
    "message": "$remaining$ of $total$ seconds remaining",
    "description": "Tooltip for the STT quota progress bar.",
    "placeholders": {
      "remaining": {
        "content": "$1",
        "example": "100"
      },
      "total": {
        "content": "$2",
        "example": "300"
      }
    }
  },
  "sttQuotaProgressMinutes": {
    "message": "$remaining$ of $total$ minutes remaining",
    "description": "Tooltip for the STT quota progress bar in minutes.",
    "placeholders": {
      "remaining": {
        "content": "$1",
        "example": "5"
      },
      "total": {
        "content": "$2",
        "example": "60"
      }
    }
  },
  "sttMinutesRemaining": {
    "message": "$minutes$ minute$plural$ remaining",
    "description": "Text showing remaining STT quota in minutes.",
    "placeholders": {
      "minutes": {
        "content": "$1",
        "example": "5"
      },
      "plural": {
        "content": "$2",
        "example": "s"
      }
    }
  },
  "instructionLabel_steering": {
    "message": "Steering the conversation...",
    "description": "Friendly label for user instruction that guides the conversation direction."
  },
  "instructionLabel_nudge": {
    "message": "Giving a nudge...",
    "description": "Friendly label for user instruction that gently suggests a direction."
  },
  "instructionLabel_guiding": {
    "message": "Guiding responses...",
    "description": "Friendly label for user instruction that guides how the AI should respond."
  },
  "instructionLabel_guardrails": {
    "message": "Setting guardrails...",
    "description": "Friendly label for user instruction that establishes boundaries for the conversation."
  },
  "instructionLabel_context": {
    "message": "Providing context...",
    "description": "Friendly label for user instruction that provides background information."
  },
  "instructionLabel_focusing": {
    "message": "Focusing the discussion...",
    "description": "Friendly label for user instruction that narrows the scope of conversation."
  },
  "instructionLabel_expectations": {
    "message": "Clarifying expectations...",
    "description": "Friendly label for user instruction that defines what the user wants."
  },
  "maintenanceLabel_saving": {
    "message": "Saving that thought for later...",
    "description": "Friendly label for collapsed assistant maintenance message."
  },
  "maintenanceLabel_processing": {
    "message": "Processing in the background...",
    "description": "Friendly label for collapsed assistant maintenance message."
  },
  "maintenanceLabel_holding": {
    "message": "Holding this thought...",
    "description": "Friendly label for collapsed assistant maintenance message."
  },
  "maintenanceLabel_mental_note": {
    "message": "Making a mental note...",
    "description": "Friendly label for collapsed assistant maintenance message."
  },
  "maintenanceLabel_tracking": {
    "message": "Keeping track of context...",
    "description": "Friendly label for collapsed assistant maintenance message."
  },
  "maintenanceLabel_tucking": {
    "message": "Tucking this away...",
    "description": "Friendly label for collapsed assistant maintenance message."
  },
  "maintenanceLabel_remembering": {
    "message": "Remembering this detail...",
    "description": "Friendly label for collapsed assistant maintenance message."
  },
  "clickToExpand": {
    "message": "click to expand",
    "description": "Text indicating user can click to show collapsed content."
  },
  "clickToCollapse": {
    "message": "click to collapse",
    "description": "Text indicating user can click to hide expanded content."
>>>>>>> d54a0e2b
  }
}<|MERGE_RESOLUTION|>--- conflicted
+++ resolved
@@ -508,8 +508,6 @@
   "submit_mode_off_description": {
     "message": "Only submit when you press the button",
     "description": "Description for the manual submission mode."
-<<<<<<< HEAD
-=======
   },
   "nicknameLabel": {
     "message": "Nickname",
@@ -722,6 +720,5 @@
   "clickToCollapse": {
     "message": "click to collapse",
     "description": "Text indicating user can click to hide expanded content."
->>>>>>> d54a0e2b
   }
 }