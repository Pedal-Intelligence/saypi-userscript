--- conflicted
+++ resolved
@@ -504,8 +504,6 @@
   "submit_mode_off_description": {
     "description": "Beschrijving voor de handmatige indieningsmodus.",
     "message": "Alleen verzenden als u op de knop drukt"
-<<<<<<< HEAD
-=======
   },
   "nicknameLabel": {
     "message": "Bijnaam",
@@ -722,6 +720,5 @@
   "maintenanceLabel_tucking": {
     "description": "Vriendelijk label voor ingestort assistent -onderhoudsboodschap.",
     "message": "Dit wegstappen ..."
->>>>>>> d54a0e2b
   }
 }