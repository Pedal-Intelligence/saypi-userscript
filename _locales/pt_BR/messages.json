{
  "appName": {
    "message": "Say, Pi",
    "description": "O nome da aplicação."
  },
  "appDescription": {
    "message": "O Seu Companheiro Controlado por Voz para Pi AI",
    "description": "A descrição da aplicação."
  },
  "callInProgress": {
    "message": "Encerre a conversa em modo mãos livres",
    "description": "A dica de ferramenta a ser exibida no botão de chamada quando uma chamada está em andamento."
  },
  "callStarting": {
    "message": "Conectando...",
    "description": "A dica de ferramenta a ser exibida no botão de chamada quando uma chamada está começando."
  },
  "callNotStarted": {
    "message": "Inicie uma conversa mãos-livres com $chatbot$",
    "description": "A dica de ferramenta a ser exibida no botão de chamada antes de uma chamada ser iniciada.",
    "placeholders": {
      "chatbot": {
        "content": "$1",
        "example": "Pi"
      }
    }
  },
  "callError": {
    "message": "Erro não fatal encontrado. Não entre em pânico, ainda estamos ouvindo.",
    "description": "A dica de ferramenta a ser exibida no botão de chamada quando um erro não fatal ocorre."
  },
  "mode_speed": {
    "message": "velocidade",
    "description": "Modo de transcrição mais rápido."
  },
  "mode_balanced": {
    "message": "equilibrado",
    "description": "Modo de transcrição padrão."
  },
  "mode_accuracy": {
    "message": "precisão",
    "description": "Modo de transcrição de maior precisão."
  },
  "preferedModeControl": {
    "message": "Selecione seu modo de transcrição preferido",
    "description": "O título (dica de ferramenta) do controle para selecionar o modo de transcrição preferido."
  },
  "autoSubmit": {
    "description": "Rótulo para a caixa de seleção para ativar/desativar o envio automático de prompt.",
    "message": "Envio automático"
  },
  "continueUnlocking": {
    "description": "Instruções informando ao usuário como prosseguir uma vez que eles começaram a pressionar o botão de desbloqueio.",
    "message": "Continue segurando para desbloquear..."
  },
  "lockButton": {
    "description": "O título (dica de ferramenta) do botão para bloquear a tela contra toques acidentais.",
    "message": "Pressione para bloquear a tela"
  },
  "lockedScreen": {
    "description": "Uma mensagem para exibir de forma proeminente quando a tela está bloqueada.",
    "message": "A tela está bloqueada."
  },
  "soundEffects": {
    "description": "Rótulo para a caixa de seleção para ativar/desativar efeitos sonoros.",
    "message": "Efeitos sonoros"
  },
  "unlockButton": {
    "description": "O título (dica de ferramenta) do botão para desbloquear a tela.",
    "message": "Pressione para desbloquear a tela"
  },
  "unlockInstruction": {
    "description": "Instruções informando ao usuário como desbloquear a tela quando está bloqueada.",
    "message": "Mantenha pressionado para desbloquear."
  },
  "preferedLanguage": {
    "message": "Idioma",
    "description": "Rótulo para um controle para selecionar o idioma de transcrição preferido."
  },
  "audioConnected": {
    "description": "Mensagem exibida quando um microfone está conectado",
    "message": "$microphone$ conectado",
    "placeholders": {
      "microphone": {
        "content": "$1",
        "example": "Default - MacBook Pro Microphone"
      }
    }
  },
  "audioInputError": {
    "description": "Mensagem exibida quando o áudio resultou em uma transcrição vazia - geralmente o resultado de filtragem.",
    "message": "Ops, $chatbot$ não entendeu isso. Você pode tentar dizer novamente?",
    "placeholders": {
      "chatbot": {
        "content": "$1",
        "example": "Pi"
      }
    }
  },
  "audioReconnecting": {
    "description": "Mensagem exibida ao conectar um novo microfone",
    "message": "Mudando para $microphone$...",
    "placeholders": {
      "microphone": {
        "content": "$1",
        "example": "Default - AirPods Pro"
      }
    }
  },
  "assistantIsListening": {
    "description": "Mensagem exibida quando o assistente está ouvindo a fala.",
    "message": "$chatbot$ está ouvindo...",
    "placeholders": {
      "chatbot": {
        "content": "$1",
        "example": "Pi"
      }
    }
  },
  "toggleThemeToDarkMode": {
    "description": "Etiqueta para o botão de alternar para o modo escuro.",
    "message": "Mude para o modo escuro"
  },
  "toggleThemeToLightMode": {
    "description": "Etiqueta para o botão de alternar para o modo claro.",
    "message": "Mude para o modo claro"
  },
  "consentAskParticipate": {
    "message": "Gostaria de participar?"
  },
  "consentBetterTogether": {
    "message": "Vamos melhorar o Say, Pi juntos"
  },
  "consentDataDeidentified": {
    "message": "As análises não estão vinculadas a indivíduos. Qualquer dado usado é desidentificado."
  },
  "consentNoPii": {
    "message": "Não coletaremos ou veremos dados pessoais, como mensagens ou nomes."
  },
  "consentNoSale": {
    "message": "Não venderemos seus dados para terceiros, nem os usaremos para publicidade."
  },
  "consentOptIn": {
    "message": "Estou dentro!"
  },
  "consentOptOut": {
    "message": "Não, obrigado"
  },
  "consentPrivacyParamount": {
    "message": "A sua privacidade é primordial. Tudo o que você diz fica entre você e Pi."
  },
  "consentRightToRevoke": {
    "message": "Você pode mudar de ideia a qualquer momento."
  },
  "consentSharingPurpose": {
    "message": "Compartilhar seus dados de uso nos ajudará a entender como as pessoas usam o Say, Pi para que possamos melhorá-lo para todos."
  },
  "consetPrivacyPolicy": {
    "message": "Leia nossa Política de Privacidade"
  },
  "shareAnalytics": {
    "description": "Rótulo para a caixa de seleção para ativar/desativar o compartilhamento de análises.",
    "message": "Compartilhar análises"
  },
  "enterImmersiveModeShort": {
    "message": "Imersão",
    "description": "O texto do botão para entrar no modo imersivo no desktop."
  },
  "exitImmersiveModeLong": {
    "message": "Sair do Modo Imersivo",
    "description": "O aria-label e o título do botão para sair do modo imersivo em dispositivos móveis, voltando para o modo desktop baseado em texto."
  },
  "enterImmersiveModeLong": {
    "message": "Entre no Modo Imersivo",
    "description": "O aria-label e o título do botão para entrar no modo imersivo em dispositivos móveis."
  },
  "applicationStatusIssue": {
    "description": "Mensagem a ser exibida quando o aplicativo está enfrentando problemas.",
    "message": "Alerta de Problema no Sistema"
  },
  "applicationStatusUnknown": {
    "description": "Mensagem a ser exibida quando o status do aplicativo não pode ser determinado. Por exemplo, quando o cliente está offline.",
    "message": "Status da aplicação desconhecido"
  },
  "checkingApplicationStatus": {
    "description": "Mensagem a ser exibida enquanto o status do sistema está sendo determinado, por exemplo, durante o carregamento.",
    "message": "Verificando o status da aplicação..."
  },
  "dismissAlert": {
    "description": "Rótulo para o botão para descartar um alerta de problema do sistema.",
    "message": "Demitir"
  },
  "recommendedActions": {
    "description": "Mensagem precedendo uma lista de ações recomendadas que o usuário pode tomar para remediar um problema conhecido.",
    "message": "Enquanto isso, nós recomendamos:"
  },
  "extensionPopupTitle": {
    "description": "O título da caixa de diálogo pop-up da extensão.",
    "message": "Say, Pi"
  },
  "activityCheckButton": {
    "message": "Sim, eu ainda estou aqui!",
    "description": "O texto do botão para indicar que o usuário ainda está presente."
  },
  "activityCheckMessage": {
    "description": "A mensagem a ser exibida quando a conversa está durando mais do que o habitual.",
    "message": "Uau, essa é uma longa conversa. Você ainda está aí, ou estamos falando sozinhos?"
  },
  "assistantIsThinking": {
    "message": "$chatbot$ está pensando...",
    "placeholders": {
      "chatbot": {
        "content": "$1",
        "example": "Pi"
      }
    },
    "description": "Mensagem exibida quando o assistente está preparando sua resposta."
  },
  "assistantIsSpeaking": {
    "message": "$chatbot$ está falando...",
    "placeholders": {
      "chatbot": {
        "content": "$1",
        "example": "Pi"
      }
    },
    "description": "Mensagem exibida quando o assistente está falando sua resposta."
  },
  "userStartedInterrupting": {
    "message": "Vá em frente, $chatbot$ está ouvindo...",
    "placeholders": {
      "chatbot": {
        "content": "$1",
        "example": "Pi"
      }
    },
    "description": "Mensagem exibida quando o usuário começa a falar enquanto o assistente está falando."
  },
  "allowInterruptions": {
    "message": "Interrompível",
    "description": "Rótulo para a caixa de seleção para ativar/desativar a permissão do usuário de interromper as respostas do Pi falando."
  },
  "currencyUSDAbbreviation": {
    "description": "A abreviação para o Dólar dos Estados Unidos.",
    "message": "USD"
  },
  "currentCharges": {
    "description": "O termo usado para descrever as cobranças atuais (total acumulado) acumuladas pelo usuário.",
    "message": "Cobranças atuais"
  },
  "enableTTS": {
    "description": "Rótulo para a caixa de seleção para ativar/desativar texto-para-fala.",
    "message": "Vozes multilíngues"
  },
  "enhancedVoice": {
    "description": "Título (dica de ferramenta) para Dizer, vozes aprimoradas pelo Pi.",
    "message": "Voz aprimorada por $product$",
    "placeholders": {
      "product": {
        "content": "$1",
        "example": "Say, Pi"
      }
    }
  },
  "previewProgress": {
    "description": "A mensagem a ser exibida quando o usuário está visualizando um recurso que tem um limite de caracteres.",
    "message": "$count$ caracteres usados de $limit$",
    "placeholders": {
      "count": {
        "content": "$1",
        "example": "123"
      },
      "limit": {
        "content": "$2",
        "example": "500"
      }
    }
  },
  "previewStatusActive": {
    "message": "Beta Ativo"
  },
  "previewStatusCompleted": {
    "message": "Beta Concluído"
  },
  "previewStatusPaused": {
    "description": "A mensagem a ser exibida quando o usuário está visualizando um recurso que foi pausado.",
    "message": "Beta Pausado até $resetDate$",
    "placeholders": {
      "resetDate": {
        "content": "$1",
        "example": "2021-12-31"
      }
    }
  },
  "previewStatusUnknown": {
    "message": "Incapaz de conectar..."
  },
  "readAloudButtonTitle": {
    "description": "O título do botão para ler em voz alta o texto de uma mensagem.",
    "message": "Leia em Voz Alta"
  },
  "ttsCostExplanation": {
    "description": "A dica para exibir quando o motor de texto para fala é usado para ler em voz alta uma mensagem, com o custo da mensagem.",
    "message": "$product$ cobrará $cost$ $currency$ por ouvir esta mensagem",
    "placeholders": {
      "cost": {
        "content": "$1",
        "example": "0.01"
      },
      "currency": {
        "content": "$2",
        "example": "credits"
      },
      "product": {
        "content": "$3",
        "example": "Say, Pi"
      }
    }
  },
  "ttsCostExplanationFree": {
    "description": "A dica a ser exibida quando um mecanismo de texto para fala é usado para ler em voz alta uma mensagem, e a mensagem é gratuita. Pode conter o nome do provedor.",
    "message": "Este áudio é gerado gratuitamente pelo Inflection AI",
    "placeholders": {
      "provider": {
        "content": "$1",
        "example": "Inflection AI"
      }
    }
  },
  "ttsPoweredBy": {
    "description": "A mensagem a ser exibida quando o mecanismo de texto para fala é usado para ler uma mensagem em voz alta.",
    "message": "Síntese de voz alimentada por $ttsEngine$",
    "placeholders": {
      "ttsEngine": {
        "content": "$1",
        "example": "ElevenLabs"
      }
    }
  },
  "copiedButtonTitle": {
    "message": "Copiado!",
    "description": "O título do botão para indicar que o texto de uma mensagem foi copiado para a área de transferência."
  },
  "copyButtonTitle": {
    "message": "Cópia",
    "description": "O título do botão para copiar o texto de uma mensagem para a área de transferência."
  },
  "voiceIntroduction_joey": {
    "message": "Olá! \nPrivado! \nVocê! \nSou Pi, seu assistente poliglota de IA. \nCom 32 idiomas sob meu comando, podemos explorar ideias e culturas de todo o mundo. \nO que você acha dessa voz?",
    "description": "Introdução para a voz do Joey."
  },
  "voiceIntroduction_paola": {
    "message": "Ciao! \nBom dia! \nOlá! \nMeu nome é Pi e posso conversar fluentemente em 32 idiomas. \nDo árabe ao ucraniano, estou aqui para quebrar as barreiras linguísticas. \nComo essa voz soa para você?",
    "description": "Introdução para a voz de Paola."
  },
  "regenerateButtonTitle": {
    "message": "Gerar Áudio por $cost$ $currency$",
    "description": "O título do botão para regenerar o áudio de uma mensagem. Pode incorrer em um custo estimado.",
    "placeholders": {
      "cost": {
        "content": "$1",
        "example": "0.01"
      },
      "currency": {
        "content": "$2",
        "example": "credits"
      }
    }
  },
  "regenerateButtonTitleFree": {
    "message": "Gerar Áudio",
    "description": "O título do botão para regenerar o áudio de uma mensagem. Pode incorrer em um custo indeterminado."
  },
  "assistantIsWriting": {
    "description": "Mensagem exibida quando o assistente digita sua resposta.",
    "message": "$chatbot$ está escrevendo...",
    "placeholders": {
      "chatbot": {
        "content": "$1",
        "example": "Pi"
      }
    }
  },
  "ttsCostExplanationSayPi": {
    "description": "A dica de ferramenta a ser exibida quando o usuário passa o mouse sobre o link de explicação de custo.",
    "placeholders": {
      "product": {
        "content": "$1",
        "example": "Say, Pi"
      }
    },
    "message": "Saiba como $product$ cobra pelo áudio"
  },
  "interruptionsFirefoxDisabled": {
    "message": "Atualmente, as interrupções não são suportadas no Firefox."
  },
  "mode_accuracy_description": {
    "description": "Descrição do modo de transcrição de precisão.",
    "message": "Maior precisão, mas velocidade de transcrição mais lenta. \nPropenso a alucinações."
  },
  "mode_balanced_description": {
    "description": "Descrição do modo de transcrição balanceada.",
    "message": "Bom equilíbrio entre velocidade e precisão para a maioria dos usos."
  },
  "mode_speed_description": {
    "description": "Descrição do modo de transcrição rápida.",
    "message": "Resposta mais rápida, mas menos precisa. \nPropenso a interromper."
  },
  "soundEffectsFirefoxDisabled": {
    "message": "Os efeitos sonoros estão desativados no Firefox para evitar problemas de feedback de áudio."
  },
  "assistantIsSpeakingWithManualInterrupt": {
    "description": "Mensagem exibida quando o assistente está falando sua resposta e é possível a interrupção manual.",
    "placeholders": {
      "chatbot": {
        "content": "$1",
        "example": "Pi"
      }
    },
    "message": "$chatbot$ está falando, toque para interromper..."
  },
  "callInterruptible": {
    "description": "A dica de ferramenta a ser exibida no botão de chamada quando uma chamada está em andamento e a interrupção manual é possível.",
    "message": "Toque para interromper"
  },
  "microphoneErrorConstraints": {
    "description": "Mensagem de erro quando as restrições do microfone não podem ser satisfeitas.",
    "message": "As configurações do seu microfone não atendem às especificações exigidas. \nTente usar um microfone diferente ou ajustar as configurações de áudio."
  },
  "microphoneErrorGeneric": {
    "description": "Mensagem de erro genérica com detalhes quando o acesso ao microfone falha.",
    "message": "Falha ao acessar o microfone: $message$",
    "placeholders": {
      "message": {
        "content": "$1",
        "example": "Permission denied"
      }
    }
  },
  "microphoneErrorInUse": {
    "description": "Mensagem de erro quando o microfone já está em uso por outro aplicativo.",
    "message": "Não é possível acessar o microfone porque ele está sendo usado por outro aplicativo. \nFeche outros aplicativos que possam estar usando seu microfone."
  },
  "microphoneErrorNotFound": {
    "description": "Mensagem de erro quando nenhum dispositivo de microfone é encontrado.",
    "message": "Nenhum microfone detectado. \nConecte um microfone e tente novamente."
  },
  "microphoneErrorPermissionDenied": {
    "description": "Mensagem de erro quando a permissão do microfone é negada pelo usuário ou sistema.",
    "message": "É necessário acesso ao microfone. \nPermita o acesso ao microfone nas configurações do seu navegador para continuar."
  },
  "microphoneErrorUnexpected": {
    "description": "Mensagem de erro para erros inesperados de microfone com detalhes.",
    "message": "Ocorreu um erro inesperado com seu microfone: $message$",
    "placeholders": {
      "message": {
        "content": "$1",
        "example": "Device busy"
      }
    }
  },
  "microphoneErrorUnknown": {
    "description": "Mensagem de erro genérica quando o acesso ao microfone falha por motivos desconhecidos.",
    "message": "Não é possível acessar o microfone. \nVerifique as configurações do seu dispositivo e tente novamente."
  },
  "ttsDisabledSafari": {
    "message": "Atualmente, vozes multilíngues não são suportadas no Safari.",
    "description": "Mensagem mostrada quando o TTS está desativado no Safari"
  },
  "extensionSettings": {
    "message": "Configurações",
    "description": "O texto do botão para abrir as configurações da extensão."
  },
  "submitModeControl": {
    "description": "O título (dica) do controle para selecionar quando as mensagens devem ser enviadas.",
    "message": "Selecione quando enviar suas mensagens"
  },
  "submit_mode_agent": {
    "description": "Modo de envio orientado por IA.",
    "message": "agente"
  },
  "submit_mode_agent_description": {
    "description": "Descrição do modo de envio orientado por IA.",
    "message": "$chatbot$ decide quando responder com base no contexto",
    "placeholders": {
      "chatbot": {
        "content": "$1",
        "example": "Pi"
      }
    }
  },
  "submit_mode_auto": {
    "description": "Modo de envio automático.",
    "message": "auto"
  },
  "submit_mode_auto_description": {
    "description": "Descrição do modo de envio automático.",
    "message": "Enviar automaticamente quando você parar de falar"
  },
  "submit_mode_off": {
    "description": "Modo de envio manual.",
    "message": "manual"
  },
  "submit_mode_off_description": {
    "description": "Descrição do modo de envio manual.",
    "message": "Envie apenas quando você pressionar o botão"
<<<<<<< HEAD
=======
  },
  "nicknameLabel": {
    "message": "Apelido",
    "description": "Etiqueta para o campo de entrada para definir um apelido personalizado para o assistente de IA."
  },
  "greeting": {
    "description": "Mensagem de saudação mostrada quando o usuário está assinado",
    "message": "Oi, $name$!",
    "placeholders": {
      "name": {
        "content": "$1",
        "example": "John"
      }
    }
  },
  "notSignedIn": {
    "description": "Texto para mostrar quando o usuário não está conectado.",
    "message": "Não assinou"
  },
  "profile": {
    "description": "Etiqueta para a seção de perfil do usuário.",
    "message": "Perfil"
  },
  "quotaCredits": {
    "description": "Rótulo da unidade para créditos TTS",
    "message": "Créditos"
  },
  "quotaRemaining": {
    "description": "Etiqueta para a cota barra de progresso restante",
    "message": "Cota restante"
  },
  "quotaStatusUnknown": {
    "description": "Mensagem mostrada quando o status da cota não pode ser determinado",
    "message": "Incapaz de verificar o status da cota"
  },
  "quotaUnauthenticatedMessage": {
    "description": "Mensagem mostrada quando o usuário não é autenticado.",
    "message": "Faça login para acessar a geração de voz e outros recursos premium"
  },
  "signIn": {
    "description": "Texto para o botão de entrada.",
    "message": "Entrar"
  },
  "signOut": {
    "description": "Texto para o botão Sign Out.",
    "message": "Sair"
  },
  "signedIn": {
    "description": "Texto de status mostrado quando o usuário é autenticado (sem email).",
    "message": "Assinou"
  },
  "signedInAs": {
    "description": "Texto de status mostrado quando o usuário é autenticado, incluindo o email.",
    "message": "Assinou como $email$",
    "placeholders": {
      "email": {
        "content": "$1",
        "example": "user@example.com"
      }
    }
  },
  "sttMinutesRemaining": {
    "description": "Texto mostrando a cota STT restante em minutos.",
    "message": "$minutes$ minuto$plural$ restante",
    "placeholders": {
      "minutes": {
        "content": "$1",
        "example": "5"
      },
      "plural": {
        "content": "$2",
        "example": "s"
      }
    }
  },
  "sttQuotaExhausted": {
    "description": "Texto a ser mostrado quando a cota STT está esgotada.",
    "message": "Cota de reconhecimento de fala exausta"
  },
  "sttQuotaProgress": {
    "description": "Dica de ferramenta para a barra de progresso da cota STT.",
    "message": "$remaining$ de $total$ segundos restantes",
    "placeholders": {
      "remaining": {
        "content": "$1",
        "example": "100"
      },
      "total": {
        "content": "$2",
        "example": "300"
      }
    }
  },
  "sttQuotaProgressMinutes": {
    "description": "Distima de ferramentas para a barra de progresso da cota STT em minutos.",
    "message": "$remaining$ de $total$ minutos",
    "placeholders": {
      "remaining": {
        "content": "$1",
        "example": "5"
      },
      "total": {
        "content": "$2",
        "example": "60"
      }
    }
  },
  "sttQuotaRemaining": {
    "description": "Etiqueta para a exibição restante da cota STT.",
    "message": "Reconhecimento de fala"
  },
  "sttQuotaSeconds": {
    "description": "Unidade para cota STT (segundos).",
    "message": "Secs"
  },
  "ttsCredits": {
    "description": "O termo usado para a moeda de créditos no recurso Texto-fala.",
    "message": "Créditos"
  },
  "ttsQuotaCharacters": {
    "description": "Unidade para cota TTS (caracteres).",
    "message": "Créditos"
  },
  "ttsQuotaExhausted": {
    "description": "Texto a ser mostrado quando a cota TTS está esgotada.",
    "message": "Cota de voz exausta"
  },
  "ttsQuotaProgress": {
    "description": "Distribuição de ferramentas para a barra de progresso da cota TTS.",
    "message": "$remaining$ de $total$ caracteres restantes",
    "placeholders": {
      "remaining": {
        "content": "$1",
        "example": "500"
      },
      "total": {
        "content": "$2",
        "example": "1000"
      }
    }
  },
  "ttsQuotaRemaining": {
    "description": "Etiqueta para a exibição restante da cota TTS.",
    "message": "Geração de voz"
  },
  "upgradeButton": {
    "description": "Texto para o botão para atualizar o plano quando a cota estiver esgotada.",
    "message": "Plano de atualização"
  },
  "viewDetails": {
    "description": "Texto para o link para visualizar detalhes completos da cota no painel.",
    "message": "Ver detalhes"
  },
  "clickToCollapse": {
    "description": "O texto indicando o usuário pode clicar para ocultar o conteúdo expandido.",
    "message": "Clique para entrar em colapso"
  },
  "clickToExpand": {
    "description": "O texto indicando o usuário pode clicar para mostrar conteúdo em colapso.",
    "message": "Clique para expandir"
  },
  "instructionLabel_context": {
    "description": "Etiqueta amigável para instrução do usuário que fornece informações básicas.",
    "message": "Fornecendo contexto ..."
  },
  "instructionLabel_expectations": {
    "description": "Etiqueta amigável para instrução do usuário que define o que o usuário deseja.",
    "message": "Esclarecendo as expectativas ..."
  },
  "instructionLabel_focusing": {
    "description": "Etiqueta amigável para instrução do usuário que restringe o escopo da conversa.",
    "message": "Concentrando a discussão ..."
  },
  "instructionLabel_guardrails": {
    "description": "Etiqueta amigável para instrução do usuário que estabelece limites para a conversa.",
    "message": "Definindo o Guardrails ..."
  },
  "instructionLabel_guiding": {
    "description": "Etiqueta amigável para instrução do usuário que orienta como a IA deve responder.",
    "message": "Respostas orientadoras ..."
  },
  "instructionLabel_nudge": {
    "description": "Etiqueta amigável para instrução do usuário que sugere gentilmente uma direção.",
    "message": "Dando uma cutucada ..."
  },
  "instructionLabel_steering": {
    "description": "Etiqueta amigável para instrução do usuário que orienta a direção da conversa.",
    "message": "Dirigindo a conversa ..."
  },
  "maintenanceLabel_holding": {
    "description": "Etiqueta amigável para mensagem de manutenção do assistente em colapso.",
    "message": "Segurando este pensamento ..."
  },
  "maintenanceLabel_mental_note": {
    "description": "Etiqueta amigável para mensagem de manutenção do assistente em colapso.",
    "message": "Fazendo uma nota mental ..."
  },
  "maintenanceLabel_processing": {
    "description": "Etiqueta amigável para mensagem de manutenção do assistente em colapso.",
    "message": "Processamento em segundo plano ..."
  },
  "maintenanceLabel_remembering": {
    "description": "Etiqueta amigável para mensagem de manutenção do assistente em colapso.",
    "message": "Lembrando esse detalhe ..."
  },
  "maintenanceLabel_saving": {
    "description": "Etiqueta amigável para mensagem de manutenção do assistente em colapso.",
    "message": "Salvando esse pensamento para mais tarde ..."
  },
  "maintenanceLabel_tracking": {
    "description": "Etiqueta amigável para mensagem de manutenção do assistente em colapso.",
    "message": "Mantendo o controle do contexto ..."
  },
  "maintenanceLabel_tucking": {
    "description": "Etiqueta amigável para mensagem de manutenção do assistente em colapso.",
    "message": "Afastando isso ..."
>>>>>>> d54a0e2b
  }
}<|MERGE_RESOLUTION|>--- conflicted
+++ resolved
@@ -504,8 +504,6 @@
   "submit_mode_off_description": {
     "description": "Descrição do modo de envio manual.",
     "message": "Envie apenas quando você pressionar o botão"
-<<<<<<< HEAD
-=======
   },
   "nicknameLabel": {
     "message": "Apelido",
@@ -722,6 +720,5 @@
   "maintenanceLabel_tucking": {
     "description": "Etiqueta amigável para mensagem de manutenção do assistente em colapso.",
     "message": "Afastando isso ..."
->>>>>>> d54a0e2b
   }
 }