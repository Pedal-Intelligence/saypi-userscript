--- conflicted
+++ resolved
@@ -504,8 +504,6 @@
   "submit_mode_off_description": {
     "description": "Manuaalisen lähetystilan kuvaus.",
     "message": "Lähetä vain, kun painat painiketta"
-<<<<<<< HEAD
-=======
   },
   "nicknameLabel": {
     "message": "Lempinimi",
@@ -722,6 +720,5 @@
   "maintenanceLabel_tucking": {
     "description": "Ystävällinen etiketti romahdettuun avustajan huoltoviestiin.",
     "message": "Tämän työntäminen ..."
->>>>>>> d54a0e2b
   }
 }