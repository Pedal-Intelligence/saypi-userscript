{
  "appName": {
    "message": "Say, Pi",
    "description": "Az alkalmazás neve."
  },
  "appDescription": {
    "message": "A Hangvezérelt Társad a Pi AI számára",
    "description": "Az alkalmazás leírása."
  },
  "callInProgress": {
    "message": "Befejezni a kihangosított beszélgetést",
    "description": "A hívásgombon megjelenő eszköztipp, amikor a hívás folyamatban van."
  },
  "callStarting": {
    "message": "Csatlakozás...",
    "description": "A hívásgombon megjelenő eszköztipp, amikor a hívás elindul."
  },
  "callNotStarted": {
    "message": "Indíts egy kihangosított beszélgetést a $chatbot$-tal",
    "description": "A hívásgombon megjelenő eszköztipp, mielőtt a hívás elindulna.",
    "placeholders": {
      "chatbot": {
        "content": "$1",
        "example": "Pi"
      }
    }
  },
  "callError": {
    "message": "Nem végzetes hiba történt. Ne aggódjon, még hallgatunk.",
    "description": "A hívásgombon megjelenő eszköztipp, amikor nem végzetes hiba történik."
  },
  "mode_speed": {
    "message": "sebesség",
    "description": "A leggyorsabb transzkripciós mód."
  },
  "mode_balanced": {
    "message": "kiegyensúlyozott",
    "description": "Az alapértelmezett transzkripciós mód."
  },
  "mode_accuracy": {
    "message": "pontosság",
    "description": "A legmagasabb pontosságú transzkripciós mód."
  },
  "preferedModeControl": {
    "message": "Válassza ki a preferált transzkripciós módot",
    "description": "Az irányító elem címe (eszköztipp), amely a preferált transzkripciós mód kiválasztásához szükséges."
  },
  "autoSubmit": {
    "description": "Címke a jelölőnégyzethez az automatikus beküldés engedélyezéséhez/letiltásához.",
    "message": "Automatikus beküldés"
  },
  "continueUnlocking": {
    "description": "Utasítások arra vonatkozóan, hogy a felhasználó hogyan folytassa, miután elkezdte megnyomni a feloldó gombot.",
    "message": "Tartsa lenyomva a feloldáshoz..."
  },
  "lockButton": {
    "description": "A gomb címe (tooltip), amely zárolja a képernyőt a véletlen érintések ellen.",
    "message": "Nyomja meg a képernyő zárolásához"
  },
  "lockedScreen": {
    "description": "Egy üzenet, amelyet kiemelten jelenítünk meg a képernyő zárolása esetén.",
    "message": "A képernyő zárolva van."
  },
  "soundEffects": {
    "description": "Címke a hanghatások be-/kikapcsolásához szükséges jelölőnégyzethez.",
    "message": "Hanghatások"
  },
  "unlockButton": {
    "description": "A gomb címe (tooltip), amely feloldja a képernyőt.",
    "message": "Nyomja meg a képernyő feloldásához"
  },
  "unlockInstruction": {
    "description": "Utasítások, amelyek elmondják a felhasználónak, hogyan oldja fel a képernyőt, ha le van zárva.",
    "message": "Tartsd lenyomva a feloldáshoz."
  },
  "preferedLanguage": {
    "message": "Nyelv",
    "description": "Címke egy vezérlőhöz, amely kiválasztja a preferált átírási nyelvet."
  },
  "audioConnected": {
    "description": "Üzenet jelenik meg, amikor egy mikrofon csatlakoztatva van",
    "message": "$microphone$ csatlakoztatva",
    "placeholders": {
      "microphone": {
        "content": "$1",
        "example": "Default - MacBook Pro Microphone"
      }
    }
  },
  "audioInputError": {
    "description": "Üzenet jelenik meg, amikor az audio üres átiratot eredményez - ez általában a szűrés eredménye.",
    "message": "Hoppá, a $chatbot$ nem értette meg. Megpróbálhatná újra mondani?",
    "placeholders": {
      "chatbot": {
        "content": "$1",
        "example": "Pi"
      }
    }
  },
  "audioReconnecting": {
    "description": "Üzenet, amely megjelenik egy új mikrofon csatlakoztatásakor",
    "message": "Váltás a $microphone$...",
    "placeholders": {
      "microphone": {
        "content": "$1",
        "example": "Default - AirPods Pro"
      }
    }
  },
  "assistantIsListening": {
    "description": "Üzenet, amely akkor jelenik meg, amikor az asszisztens beszédre figyel.",
    "message": "$chatbot$ hallgat...",
    "placeholders": {
      "chatbot": {
        "content": "$1",
        "example": "Pi"
      }
    }
  },
  "toggleThemeToDarkMode": {
    "description": "Címke a sötét módra váltás gombhoz.",
    "message": "Váltson sötét módra"
  },
  "toggleThemeToLightMode": {
    "description": "Címke a világos módra váltás gombhoz.",
    "message": "Váltson világos módba"
  },
  "consentAskParticipate": {
    "message": "Szeretne részt venni?"
  },
  "consentBetterTogether": {
    "message": "Fejlesszük együtt a Say, Pi-t"
  },
  "consentDataDeidentified": {
    "message": "Az analitikák nem személyekhez vannak kötve. A felhasznált adatok azonosítás nélküliek."
  },
  "consentNoPii": {
    "message": "Nem gyűjtünk és nem látunk személyes adatokat, mint például üzeneteket vagy neveket."
  },
  "consentNoSale": {
    "message": "Nem adjuk el az adataidat harmadik feleknek, vagy használjuk hirdetésre."
  },
  "consentOptIn": {
    "message": "Benne vagyok!"
  },
  "consentOptOut": {
    "message": "Köszönöm, nem."
  },
  "consentPrivacyParamount": {
    "message": "Az Ön adatvédelme elsődleges. Amit mond, az Ön és a Pi között marad."
  },
  "consentRightToRevoke": {
    "message": "Bármikor megváltoztathatod a véleményed."
  },
  "consentSharingPurpose": {
    "message": "Az Ön használati adatainak megosztása segít nekünk megérteni, hogy az emberek hogyan használják a Say, Pi-t, így mindenki számára jobbá tehetjük."
  },
  "consetPrivacyPolicy": {
    "message": "Olvasd el az Adatvédelmi Szabályzatunkat"
  },
  "shareAnalytics": {
    "description": "Címke a jelölőnégyzethez az analitikai adatok megosztásának engedélyezéséhez/letiltásához.",
    "message": "Megosztási analitika"
  },
  "enterImmersiveModeLong": {
    "description": "Az aria-label és a cím gombja, hogy belépjen az immerszív módba mobil eszközökön.",
    "message": "Lépj be az Immerszív Módba"
  },
  "enterImmersiveModeShort": {
    "description": "A gomb szövege, amellyel beléphet az immerszív módba asztali gépen.",
    "message": "Merítés"
  },
  "exitImmersiveModeLong": {
    "description": "Az aria-címke és a gomb címe, amely kilép az immerszív módból mobil eszközökön, vissza a szövegalapú asztali módhoz.",
    "message": "Lépjen ki az immerszív módból"
  },
  "applicationStatusIssue": {
    "description": "Üzenet, amely megjelenik, amikor az alkalmazás problémákkal küzd.",
    "message": "Rendszerhiba figyelmeztetés"
  },
  "applicationStatusUnknown": {
    "description": "Üzenet megjelenítése, amikor az alkalmazás állapota nem határozható meg. Például, amikor a kliens offline.",
    "message": "Alkalmazás állapota ismeretlen"
  },
  "checkingApplicationStatus": {
    "description": "Üzenet megjelenítése, míg a rendszer állapotát meghatározzák, például betöltés közben.",
    "message": "Alkalmazás állapotának ellenőrzése..."
  },
  "dismissAlert": {
    "description": "Címke a rendszerhiba-figyelmeztetés elutasításához szükséges gombhoz.",
    "message": "Elutasít"
  },
  "recommendedActions": {
    "description": "Üzenet, amely előzi meg a javasolt intézkedések listáját, amelyeket a felhasználó tehet egy ismert probléma orvoslására.",
    "message": "Ezalatt ajánljuk:"
  },
  "extensionPopupTitle": {
    "description": "A bővítmény felugró párbeszédablakának címe.",
    "message": "Say, Pi"
  },
  "activityCheckButton": {
    "description": "A gomb szövege, amely jelzi, hogy a felhasználó még mindig jelen van.",
    "message": "Igen, még mindig itt vagyok!"
  },
  "activityCheckMessage": {
    "description": "Az üzenet, amely megjelenik, amikor a beszélgetés szokatlanul hosszú ideig tart.",
    "message": "Hűha, ez egy hosszú beszélgetés. Még ott vagy, vagy csak magunkhoz beszélünk?"
  },
  "assistantIsThinking": {
    "message": "$chatbot$ gondolkodik...",
    "placeholders": {
      "chatbot": {
        "content": "$1",
        "example": "Pi"
      }
    },
    "description": "Üzenet, amely akkor jelenik meg, amikor az asszisztens előkészíti a válaszát."
  },
  "assistantIsSpeaking": {
    "message": "$chatbot$ beszél...",
    "placeholders": {
      "chatbot": {
        "content": "$1",
        "example": "Pi"
      }
    },
    "description": "Üzenet jelenik meg, amikor az asszisztens elmondja a válaszát."
  },
  "userStartedInterrupting": {
    "message": "Folytassa, a $chatbot$ hallgat...",
    "placeholders": {
      "chatbot": {
        "content": "$1",
        "example": "Pi"
      }
    },
    "description": "Üzenet, amely akkor jelenik meg, amikor a felhasználó elkezd beszélni, miközben az asszisztens beszél."
  },
  "allowInterruptions": {
    "message": "Megszakítható",
    "description": "Címke a jelölőnégyzethez, amely engedélyezi/tiltja, hogy a felhasználó megszakíthassa Pi válaszait beszéddel."
  },
  "currencyUSDAbbreviation": {
    "description": "Az Egyesült Államok dollárjának rövidítése.",
    "message": "USD"
  },
  "currentCharges": {
    "description": "A felhasználó által felhalmozott aktuális költségek (folyamatos összeg) leírására használt kifejezés.",
    "message": "Jelenlegi díjak"
  },
  "enableTTS": {
    "description": "Felirat a szöveg-felolvasás be-/kikapcsolásához használt jelölőnégyzethez.",
    "message": "Többnyelvű hangok"
  },
  "enhancedVoice": {
    "description": "Cím (eszköztipp) a Mondjuk, Pi fokozott hangokhoz.",
    "message": "A hangot a $product$ javította",
    "placeholders": {
      "product": {
        "content": "$1",
        "example": "Say, Pi"
      }
    }
  },
  "previewProgress": {
    "description": "Az üzenet, amely megjelenik, amikor a felhasználó egy karakterlimittel rendelkező funkciót tekint előzetesen.",
    "message": "$limit$ karakterből $count$ használva",
    "placeholders": {
      "count": {
        "content": "$1",
        "example": "123"
      },
      "limit": {
        "content": "$2",
        "example": "500"
      }
    }
  },
  "previewStatusActive": {
    "message": "Aktív Béta"
  },
  "previewStatusCompleted": {
    "message": "Béta Befejezve"
  },
  "previewStatusPaused": {
    "description": "Az üzenet, amely megjelenik, amikor a felhasználó egy szüneteltetett funkciót tekint meg előnézetben.",
    "message": "Béta szünetel, amíg $resetDate$",
    "placeholders": {
      "resetDate": {
        "content": "$1",
        "example": "2021-12-31"
      }
    }
  },
  "previewStatusUnknown": {
    "message": "Nem sikerül csatlakozni..."
  },
  "readAloudButtonTitle": {
    "description": "Az üzenet szövegének felolvasására szolgáló gomb címe.",
    "message": "Hangosan Olvasás"
  },
  "ttsCostExplanation": {
    "description": "A felugró súgó megjelenítése, amikor a szövegfelolvasó motorral hangosan olvassák fel az üzenetet, az üzenet költségével együtt.",
    "message": "A $product$ $cost$ $currency$-t számol fel az üzenet meghallgatásáért",
    "placeholders": {
      "cost": {
        "content": "$1",
        "example": "0.01"
      },
      "currency": {
        "content": "$2",
        "example": "credits"
      },
      "product": {
        "content": "$3",
        "example": "Say, Pi"
      }
    }
  },
  "ttsCostExplanationFree": {
    "description": "A felugró szöveg, amely akkor jelenik meg, amikor a szövegfelolvasó motorral olvassák fel hangosan az üzenetet, és az üzenet ingyenes. Tartalmazhatja a szolgáltató nevét.",
    "message": "Ezt a hangot az Inflection AI ingyenesen generálja",
    "placeholders": {
      "provider": {
        "content": "$1",
        "example": "Inflection AI"
      }
    }
  },
  "ttsPoweredBy": {
    "description": "Az üzenet, amely megjelenik, amikor a szövegfelolvasó motort használják egy üzenet felolvasásához.",
    "message": "Szövegbeszéd által működtetve: $ttsEngine$",
    "placeholders": {
      "ttsEngine": {
        "content": "$1",
        "example": "ElevenLabs"
      }
    }
  },
  "copiedButtonTitle": {
    "message": "Másolva!",
    "description": "A gomb címe, amely jelzi, hogy az üzenet szövege másolva lett a vágólapra."
  },
  "copyButtonTitle": {
    "message": "Másolat",
    "description": "A gomb címe, amely másolja az üzenet szövegét a vágólapra."
  },
  "voiceIntroduction_joey": {
    "message": "Hola! \nПривет! \n你好! \nPi vagyok, a poliglott mesterséges intelligencia asszisztense. \nA rendelkezésemre álló 32 nyelv segítségével felfedezhetünk ötleteket és kultúrákat a világ minden tájáról. \nmit gondolsz erről a hangról?",
    "description": "Bevezetés a Joey hanghoz."
  },
  "voiceIntroduction_paola": {
    "message": "Ciao! \nBonjour! \nHelló! \nPi vagyok, és 32 nyelven tudok folyékonyan társalogni. \nAz arabtól az ukránig azért vagyok itt, hogy letörjem a nyelvi akadályokat. \nHogy hangzik neked ez a hang?",
    "description": "Bevezetés a Paola hanghoz."
  },
  "regenerateButtonTitle": {
    "message": "Generáljon hangot $cost$ $currency$-ért",
    "description": "A gomb címe, amely újragenerálja az üzenet hangját. Bekövetkezhet egy becsült költség.",
    "placeholders": {
      "cost": {
        "content": "$1",
        "example": "0.01"
      },
      "currency": {
        "content": "$2",
        "example": "credits"
      }
    }
  },
  "regenerateButtonTitleFree": {
    "message": "Hangot generál",
    "description": "A gomb címe, amely újragenerálja az üzenet hangját. Meghatározatlan költséggel járhat."
  },
  "assistantIsWriting": {
    "description": "Üzenet jelenik meg, amikor az asszisztens beírja a választ.",
    "message": "$chatbot$ ír...",
    "placeholders": {
      "chatbot": {
        "content": "$1",
        "example": "Pi"
      }
    }
  },
  "ttsCostExplanationSayPi": {
    "description": "Az elemleírás, amely akkor jelenik meg, amikor a felhasználó a költségmagyarázat link fölé viszi az egérmutatót.",
    "placeholders": {
      "product": {
        "content": "$1",
        "example": "Say, Pi"
      }
    },
    "message": "Ismerje meg, hogyan számít fel a $product$ hangdíjat"
  },
  "interruptionsFirefoxDisabled": {
    "message": "A Firefox jelenleg nem támogatja a megszakításokat."
  },
  "mode_accuracy_description": {
    "description": "A pontos átírási mód leírása.",
    "message": "A legnagyobb pontosság, de lassabb az átírási sebesség. \nHajlamos a hallucinációkra."
  },
  "mode_balanced_description": {
    "description": "A kiegyensúlyozott átírási mód leírása.",
    "message": "Jó egyensúly a sebesség és a pontosság között a legtöbb felhasználáshoz."
  },
  "mode_speed_description": {
    "description": "A gyorsátírási mód leírása.",
    "message": "A leggyorsabb válasz, de kevésbé pontos. \nHajlamos a megszakításra."
  },
  "soundEffectsFirefoxDisabled": {
    "message": "A hangeffektusok le vannak tiltva a Firefoxban a hangvisszajelzéssel kapcsolatos problémák elkerülése érdekében."
  },
  "assistantIsSpeakingWithManualInterrupt": {
    "description": "Üzenet jelenik meg, amikor az asszisztens elmondja a választ, és kézi megszakítás lehetséges.",
    "placeholders": {
      "chatbot": {
        "content": "$1",
        "example": "Pi"
      }
    },
    "message": "$chatbot$ beszél, érintse meg a megszakításához..."
  },
  "callInterruptible": {
    "description": "A hívásgombon megjelenítendő eszköztipp hívás közben, és kézi megszakítás lehetséges.",
    "message": "Érintse meg a megszakításhoz"
  },
  "microphoneErrorConstraints": {
    "description": "Hibaüzenet, ha a mikrofonkorlátozás nem teljesíthető.",
    "message": "A mikrofon beállításai nem felelnek meg a szükséges előírásoknak. \nPróbáljon meg másik mikrofont használni, vagy módosítsa a hangbeállításokat."
  },
  "microphoneErrorGeneric": {
    "description": "Általános hibaüzenet részletekkel, ha a mikrofon-hozzáférés sikertelen.",
    "message": "Nem sikerült elérni a mikrofont: $message$",
    "placeholders": {
      "message": {
        "content": "$1",
        "example": "Permission denied"
      }
    }
  },
  "microphoneErrorInUse": {
    "description": "Hibaüzenet, ha a mikrofont egy másik alkalmazás már használja.",
    "message": "Nem lehet hozzáférni a mikrofonhoz, mert egy másik alkalmazás használja. \nKérjük, zárja be a többi alkalmazást, amely esetleg használja a mikrofonját."
  },
  "microphoneErrorNotFound": {
    "description": "Hibaüzenet, ha nem található mikrofoneszköz.",
    "message": "Nem észlelhető mikrofon. \nCsatlakoztasson mikrofont, és próbálja újra."
  },
  "microphoneErrorPermissionDenied": {
    "description": "Hibaüzenet, ha a felhasználó vagy a rendszer megtagadja a mikrofon engedélyét.",
    "message": "Mikrofon hozzáférés szükséges. \nA folytatáshoz engedélyezze a mikrofonhoz való hozzáférést a böngésző beállításaiban."
  },
  "microphoneErrorUnexpected": {
    "description": "Hibaüzenet váratlan mikrofonhibák esetén részletekkel.",
    "message": "Váratlan hiba történt a mikrofonnal: $message$",
    "placeholders": {
      "message": {
        "content": "$1",
        "example": "Device busy"
      }
    }
  },
  "microphoneErrorUnknown": {
    "description": "Általános hibaüzenet, ha a mikrofonhoz való hozzáférés ismeretlen okból meghiúsul.",
    "message": "Nem lehet hozzáférni a mikrofonhoz. \nKérjük, ellenőrizze az eszköz beállításait, és próbálja újra."
  },
  "ttsDisabledSafari": {
    "message": "A Safari jelenleg nem támogatja a többnyelvű hangokat.",
    "description": "Üzenet jelenik meg, amikor a TTS le van tiltva a Safariban"
  },
  "extensionSettings": {
    "message": "Beállítások elemre",
    "description": "A bővítmény beállításainak megnyitására szolgáló gomb szövege."
  },
  "submitModeControl": {
    "description": "A vezérlőelem címe (elemleírása), amellyel kiválaszthatja, hogy mikor kell elküldeni az üzeneteket.",
    "message": "Válassza ki, hogy mikor küldje el üzeneteit"
  },
  "submit_mode_agent": {
    "description": "AI-vezérelt benyújtási mód.",
    "message": "ügynök"
  },
  "submit_mode_agent_description": {
    "description": "Az AI-vezérelt küldési mód leírása.",
    "message": "A $chatbot$ a kontextus alapján dönti el, hogy mikor válaszoljon",
    "placeholders": {
      "chatbot": {
        "content": "$1",
        "example": "Pi"
      }
    }
  },
  "submit_mode_auto": {
    "description": "Automatikus beküldési mód.",
    "message": "auto"
  },
  "submit_mode_auto_description": {
    "description": "Az automatikus beküldési mód leírása.",
    "message": "Automatikus beküldés, ha abbahagyja a beszédet"
  },
  "submit_mode_off": {
    "description": "Kézi beküldési mód.",
    "message": "kézikönyv"
  },
  "submit_mode_off_description": {
    "description": "A kézi beküldési mód leírása.",
    "message": "Csak akkor küldje el, ha megnyomja a gombot"
<<<<<<< HEAD
=======
  },
  "nicknameLabel": {
    "message": "Becenév",
    "description": "Címkézze a bemeneti mezőt az AI asszisztens egyedi becenevének beállításához."
  },
  "greeting": {
    "description": "Üdvözlőlap -üzenet jelenik meg, amikor a felhasználó be van jelentkezve",
    "message": "Szia, $name$!",
    "placeholders": {
      "name": {
        "content": "$1",
        "example": "John"
      }
    }
  },
  "notSignedIn": {
    "description": "Szöveg, amelyet meg lehet mutatni, amikor a felhasználó nincs bejelentkezve.",
    "message": "Nem jelentkezett be"
  },
  "profile": {
    "description": "Címke a felhasználói profil szakaszhoz.",
    "message": "Profil"
  },
  "quotaCredits": {
    "description": "Egységcímke a TTS -kreditekhez",
    "message": "jóváírás"
  },
  "quotaRemaining": {
    "description": "Címke a fennmaradó kvóta előrehaladási sávjához",
    "message": "A megmaradó kvóta"
  },
  "quotaStatusUnknown": {
    "description": "A kvóta állapotát nem lehet meghatározni",
    "message": "Nem lehet ellenőrizni a kvóta állapotát"
  },
  "quotaUnauthenticatedMessage": {
    "description": "A felhasználó nem hitelesített üzenet.",
    "message": "Jelentkezzen be, hogy hozzáférjen a hanggeneráláshoz és más prémium funkciókhoz"
  },
  "signIn": {
    "description": "Szöveg a bejelentkezés gombhoz.",
    "message": "Bejelentkezik"
  },
  "signOut": {
    "description": "Szöveg a bejelentkezési gombhoz.",
    "message": "Kijelentkezik"
  },
  "signedIn": {
    "description": "Állapotszöveg jelenik meg, amikor a felhasználót hitelesítették (e -mail nélkül).",
    "message": "Beiratkozott"
  },
  "signedInAs": {
    "description": "Állapotszöveg, amikor a felhasználót hitelesítik, beleértve az e -maileket is.",
    "message": "Bejelentkezett $email$",
    "placeholders": {
      "email": {
        "content": "$1",
        "example": "user@example.com"
      }
    }
  },
  "sttMinutesRemaining": {
    "description": "A fennmaradó STT -kvótát mutató szöveg percek alatt.",
    "message": "$minutes$ perc$plural$ megmarad",
    "placeholders": {
      "minutes": {
        "content": "$1",
        "example": "5"
      },
      "plural": {
        "content": "$2",
        "example": "s"
      }
    }
  },
  "sttQuotaExhausted": {
    "description": "Szöveg, amelyet meg lehet mutatni, amikor az STT kvóta kimerül.",
    "message": "A beszédfelismerési kvóta kimerült"
  },
  "sttQuotaProgress": {
    "description": "ToolTIP az STT kvóta előrehaladási sávjához.",
    "message": "$remaining$ $total$ másodperc marad",
    "placeholders": {
      "remaining": {
        "content": "$1",
        "example": "100"
      },
      "total": {
        "content": "$2",
        "example": "300"
      }
    }
  },
  "sttQuotaProgressMinutes": {
    "description": "Az STT kvóta előrehaladási sávjának eszköztése percek alatt.",
    "message": "$remaining$ $total$ perc maradt",
    "placeholders": {
      "remaining": {
        "content": "$1",
        "example": "5"
      },
      "total": {
        "content": "$2",
        "example": "60"
      }
    }
  },
  "sttQuotaRemaining": {
    "description": "Címke az STT kvóta fennmaradó kijelzőjéhez.",
    "message": "Beszédfelismerés"
  },
  "sttQuotaSeconds": {
    "description": "Egység az STT kvóta számára (másodperc).",
    "message": "SECS"
  },
  "ttsCredits": {
    "description": "A Credits Pevizához használt kifejezés a szöveg-beszéd funkcióban.",
    "message": "jóváírás"
  },
  "ttsQuotaCharacters": {
    "description": "A TTS kvóta (karakterek) egység.",
    "message": "jóváírás"
  },
  "ttsQuotaExhausted": {
    "description": "Szöveg, amelyet meg lehet mutatni, amikor a TTS kvóta kimerül.",
    "message": "Kimerült a hangkvóta"
  },
  "ttsQuotaProgress": {
    "description": "Eszköztip a TTS kvóta előrehaladási sávjához.",
    "message": "$remaining$ $total$ karakterek maradnak",
    "placeholders": {
      "remaining": {
        "content": "$1",
        "example": "500"
      },
      "total": {
        "content": "$2",
        "example": "1000"
      }
    }
  },
  "ttsQuotaRemaining": {
    "description": "Címke a TTS kvóta fennmaradó kijelzőjéhez.",
    "message": "Hangtermelés"
  },
  "upgradeButton": {
    "description": "Szöveges szöveg a terv frissítéséhez, amikor a kvóta kimerül.",
    "message": "Frissítési terv"
  },
  "viewDetails": {
    "description": "Szöveg a linkhez a teljes kvóta részleteinek megtekintéséhez a műszerfalon.",
    "message": "A részletek megtekintése"
  },
  "clickToCollapse": {
    "description": "A felhasználó jelző szöveg kattintson a kibővített tartalom elrejtésére.",
    "message": "Kattintson az összeomláshoz"
  },
  "clickToExpand": {
    "description": "A felhasználó jelző szöveg kattinthat az összeomlott tartalom megjelenítéséhez.",
    "message": "Kattintson a bővítéshez"
  },
  "instructionLabel_context": {
    "description": "Barátságos címke a felhasználói oktatáshoz, amely háttérinformációkat szolgáltat.",
    "message": "Kontextus biztosítása ..."
  },
  "instructionLabel_expectations": {
    "description": "Barátságos címke a felhasználói oktatáshoz, amely meghatározza, hogy mit akar a felhasználó.",
    "message": "Az elvárások tisztázása ..."
  },
  "instructionLabel_focusing": {
    "description": "Barátságos címke a felhasználói oktatáshoz, amely szűkíti a beszélgetés körét.",
    "message": "A vita összpontosítása ..."
  },
  "instructionLabel_guardrails": {
    "description": "Barátságos címke a felhasználói oktatáshoz, amely meghatározza a beszélgetés határait.",
    "message": "A Guardbils beállítása ..."
  },
  "instructionLabel_guiding": {
    "description": "Barátságos címke a felhasználói oktatáshoz, amely irányítja, hogy az AI hogyan reagáljon.",
    "message": "Vezető válaszok ..."
  },
  "instructionLabel_nudge": {
    "description": "Barátságos címke a felhasználói oktatáshoz, amely óvatosan javasol egy irányt.",
    "message": "Bizonyítva ..."
  },
  "instructionLabel_steering": {
    "description": "Barátságos címke a felhasználói oktatáshoz, amely irányítja a beszélgetési irányt.",
    "message": "A beszélgetés irányítása ..."
  },
  "maintenanceLabel_holding": {
    "description": "Barátságos címke az összeomlott asszisztens karbantartási üzenethez.",
    "message": "Ezt a gondolatot tartva ..."
  },
  "maintenanceLabel_mental_note": {
    "description": "Barátságos címke az összeomlott asszisztens karbantartási üzenethez.",
    "message": "Mentális jegyzet készítése ..."
  },
  "maintenanceLabel_processing": {
    "description": "Barátságos címke az összeomlott asszisztens karbantartási üzenethez.",
    "message": "Feldolgozás a háttérben ..."
  },
  "maintenanceLabel_remembering": {
    "description": "Barátságos címke az összeomlott asszisztens karbantartási üzenethez.",
    "message": "Emlékezve erre a részletre ..."
  },
  "maintenanceLabel_saving": {
    "description": "Barátságos címke az összeomlott asszisztens karbantartási üzenethez.",
    "message": "Megmenteni ezt a gondolatot később ..."
  },
  "maintenanceLabel_tracking": {
    "description": "Barátságos címke az összeomlott asszisztens karbantartási üzenethez.",
    "message": "A kontextus nyomon követése ..."
  },
  "maintenanceLabel_tucking": {
    "description": "Barátságos címke az összeomlott asszisztens karbantartási üzenethez.",
    "message": "Ezt eldobva ..."
>>>>>>> d54a0e2b
  }
}<|MERGE_RESOLUTION|>--- conflicted
+++ resolved
@@ -504,8 +504,6 @@
   "submit_mode_off_description": {
     "description": "A kézi beküldési mód leírása.",
     "message": "Csak akkor küldje el, ha megnyomja a gombot"
-<<<<<<< HEAD
-=======
   },
   "nicknameLabel": {
     "message": "Becenév",
@@ -722,6 +720,5 @@
   "maintenanceLabel_tucking": {
     "description": "Barátságos címke az összeomlott asszisztens karbantartási üzenethez.",
     "message": "Ezt eldobva ..."
->>>>>>> d54a0e2b
   }
 }