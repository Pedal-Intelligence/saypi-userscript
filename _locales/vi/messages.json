--- conflicted
+++ resolved
@@ -504,8 +504,6 @@
   "submit_mode_off_description": {
     "description": "Mô tả cho chế độ gửi thủ công.",
     "message": "Chỉ gửi khi bạn nhấn nút"
-<<<<<<< HEAD
-=======
   },
   "nicknameLabel": {
     "message": "Biệt danh",
@@ -722,6 +720,5 @@
   "maintenanceLabel_tucking": {
     "description": "Nhãn thân thiện cho tin nhắn bảo trì trợ lý sụp đổ.",
     "message": "Tucking cái này đi ..."
->>>>>>> d54a0e2b
   }
 }