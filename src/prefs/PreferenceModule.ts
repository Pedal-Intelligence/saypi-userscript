--- conflicted
+++ resolved
@@ -1,13 +1,10 @@
-<<<<<<< HEAD
 import { config } from "../ConfigModule";
 import {
   SpeechSynthesisModule,
   SpeechSynthesisVoiceRemote,
 } from "../tts/SpeechSynthesisModule";
 import AudioControlsModule from "../audio/AudioControlsModule";
-=======
 import EventBus from "../events/EventBus";
->>>>>>> 84ae7e42
 
 type Preference = "speed" | "balanced" | "accuracy" | null;
 type VoicePreference = SpeechSynthesisVoiceRemote | null;
@@ -24,6 +21,39 @@
 }
 
 class UserPreferenceModule {
+  // constructor
+  private cache!: UserPreferenceCache; // assigned in constructor
+
+  private UserPreferenceModule() {
+    this.initializeCache();
+  }
+  // Initialize the cache with UserPreferenceModule
+  private initializeCache() {
+    this.cache = UserPreferenceCache.getInstance();
+    this.reloadCache();
+    // Listen for changes in autoSubmit preference (by popup or options page)
+    chrome.runtime.onMessage.addListener((request, sender, sendResponse) => {
+      if ("autoSubmit" in request) {
+        this.cache.setCachedValue("autoSubmit", request.autoSubmit);
+      }
+      if ("allowInterruptions" in request) {
+        this.cache.setCachedValue(
+          "allowInterruptions",
+          request.allowInterruptions
+        );
+      }
+    });
+  }
+
+  private reloadCache(): void {
+    this.getAutoSubmit().then((value) => {
+      this.cache.setCachedValue("autoSubmit", value);
+    });
+    this.getAllowInterruptions().then((value) => {
+      this.cache.setCachedValue("allowInterruptions", value);
+    });
+  }
+
   private static instance: UserPreferenceModule;
   public static getInstance(): UserPreferenceModule {
     if (!UserPreferenceModule.instance) {
@@ -109,7 +139,6 @@
     return Promise.resolve(prefersMobile);
   }
 
-<<<<<<< HEAD
   public hasVoice(): Promise<boolean> {
     return new Promise((resolve) => {
       if (
@@ -183,76 +212,45 @@
     }
     return Promise.resolve();
   }
+  public getAllowInterruptions(): Promise<boolean> {
+    return this.getStoredValue("allowInterruptions", true);
+  }
+
+  public getCachedAutoSubmit(): boolean {
+    const cachedResult = this.cache.getCachedValue("autoSubmit", true);
+    return cachedResult;
+  }
+
+  public getCachedAllowInterruptions(): boolean {
+    const cachedResult = this.cache.getCachedValue("allowInterruptions", true);
+    return cachedResult;
+  }
 }
 
-export { UserPreferenceModule, Preference, VoicePreference };
-=======
-  export function getAllowInterruptions(): Promise<boolean> {
-    return getStoredValue("allowInterruptions", true);
-  }
-
-  // Singleton class for caching user preferences
-  class UserPreferenceCache {
-    private static instance: UserPreferenceCache;
-    private cache: Record<string, any>;
-
-    private constructor() {
-      this.cache = {}; // Initialize the cache
-    }
-
-    public static getInstance(): UserPreferenceCache {
-      if (!UserPreferenceCache.instance) {
-        UserPreferenceCache.instance = new UserPreferenceCache();
-      }
-      return UserPreferenceCache.instance;
-    }
-
-    public getCachedValue(key: string, defaultValue: any): any {
-      return this.cache.hasOwnProperty(key) ? this.cache[key] : defaultValue;
-    }
-
-    public setCachedValue(key: string, value: any): void {
-      this.cache[key] = value;
-      console.debug("Setting cache value: ", key, value);
-    }
-  }
-
-  // Initialize the cache with UserPreferenceModule
-  (function initializeCache() {
-    reloadCache();
-    // Listen for changes in autoSubmit preference (by popup or options page)
-    chrome.runtime.onMessage.addListener((request, sender, sendResponse) => {
-      if ("autoSubmit" in request) {
-        const cache = UserPreferenceCache.getInstance();
-        cache.setCachedValue("autoSubmit", request.autoSubmit);
-      }
-      if ("allowInterruptions" in request) {
-        const cache = UserPreferenceCache.getInstance();
-        cache.setCachedValue("allowInterruptions", request.allowInterruptions);
-      }
-    });
-  })();
-
-  export function getCachedAutoSubmit(): boolean {
-    const cache = UserPreferenceCache.getInstance();
-    const cachedResult = cache.getCachedValue("autoSubmit", true);
-    return cachedResult;
-  }
-
-  export function getCachedAllowInterruptions(): boolean {
-    const cache = UserPreferenceCache.getInstance();
-    const cachedResult = cache.getCachedValue("allowInterruptions", true);
-    return cachedResult;
-  }
-
-  export function reloadCache(): void {
-    const cache = UserPreferenceCache.getInstance();
-    getAutoSubmit().then((value) => {
-      cache.setCachedValue("autoSubmit", value);
-    });
-    getAllowInterruptions().then((value) => {
-      cache.setCachedValue("allowInterruptions", value);
-    });
+// Singleton class for caching user preferences
+class UserPreferenceCache {
+  private static instance: UserPreferenceCache;
+  private cache: Record<string, any>;
+
+  private constructor() {
+    this.cache = {}; // Initialize the cache
+  }
+
+  public static getInstance(): UserPreferenceCache {
+    if (!UserPreferenceCache.instance) {
+      UserPreferenceCache.instance = new UserPreferenceCache();
+    }
+    return UserPreferenceCache.instance;
+  }
+
+  public getCachedValue(key: string, defaultValue: any): any {
+    return this.cache.hasOwnProperty(key) ? this.cache[key] : defaultValue;
+  }
+
+  public setCachedValue(key: string, value: any): void {
+    this.cache[key] = value;
+    console.debug("Setting cache value: ", key, value);
   }
 }
->>>>>>> 84ae7e42
+
+export { UserPreferenceModule, Preference, VoicePreference };