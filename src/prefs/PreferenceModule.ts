import { config } from "../ConfigModule";
import { SpeechSynthesisModule } from "../tts/SpeechSynthesisModule";
import AudioControlsModule from "../audio/AudioControlsModule";
import EventBus from "../events/EventBus";
import {
  audioProviders,
  PiAIVoice,
  SpeechSynthesisVoiceRemote,
} from "../tts/SpeechModel";
import { isFirefox, isSafari } from "../UserAgentModule";
import { jwtManager } from "../JwtManager";

type Preference = "speed" | "balanced" | "accuracy" | null;
type VoicePreference = SpeechSynthesisVoiceRemote | null;

// Define an interface for the structure you expect to receive from storage.sync.get
interface StorageResult {
  prefer?: Preference; // prefered mode, i.e. 'speed', 'balanced', 'accuracy'
  soundEffects?: boolean;
  autoSubmit?: boolean;
  language?: string; // e.g. 'en', 'en_US', 'en_GB', 'fr', 'fr_FR', 'fr_CA', etc.
  voiceId?: string; // prefered speech synthesis voice
  theme?: string; // 'light' or 'dark'
  shareData?: boolean; // has the user consented to data sharing?
  discretionaryMode?: boolean; // new beta feature for discretionary responses
<<<<<<< HEAD
=======
  nickname?: string; // user's preferred nickname for the AI assistant
>>>>>>> d54a0e2b
}

// Define feature codes
export const FEATURE_CODES = {
  AGENT_MODE: "agent_mode"
};

class UserPreferenceModule {
  private cache: UserPreferenceCache = UserPreferenceCache.getInstance();

  private static instance: UserPreferenceModule;
  public static getInstance(): UserPreferenceModule {
    if (!UserPreferenceModule.instance) {
      UserPreferenceModule.instance = new UserPreferenceModule();
    }
    return UserPreferenceModule.instance;
  }

  /**
   * Constructor for UserPreferenceModule
   * Note: cache may not be fully populated immediately after construction (takes a few milliseconds)
   */
  private constructor() {
    this.reloadCache();
    this.registerMessageListeners();
    this.registerJwtClaimsListener();
  }

  private reloadCache(): void {
    this.getAutoSubmit().then((value) => {
      this.cache.setCachedValue("autoSubmit", value);
    });
    this.getAllowInterruptions().then((value) => {
      this.cache.setCachedValue("allowInterruptions", value);
    });
    this.isTTSBetaPaused().then((value) => {
      this.cache.setCachedValue("isTTSBetaPaused", value);
    });
<<<<<<< HEAD
    this.getDiscretionaryMode().then((value) => {
=======
    this.getDiscretionaryMode(false).then((value) => {
>>>>>>> d54a0e2b
      this.cache.setCachedValue("discretionaryMode", value);
      EventBus.emit("userPreferenceChanged", { discretionaryMode: value }); // propagate the change to other modules - this is a bit of a hack for the cache not being ready immediately after construction
    });
  }

  /**
   * Register message listeners for changes in user preferences (autoSubmit, allowInterruptions, etc.) by popup or options page
   */
  private registerMessageListeners(): void {
    if (
      typeof chrome !== "undefined" &&
      chrome.runtime &&
      chrome.runtime.onMessage
    ) {
      // Listen for changes in autoSubmit preference (by popup or options page)
      chrome.runtime.onMessage.addListener((request, sender, sendResponse) => {
        if ("autoSubmit" in request) {
          this.cache.setCachedValue("autoSubmit", request.autoSubmit);
        }
        if ("allowInterruptions" in request) {
          this.cache.setCachedValue(
            "allowInterruptions",
            request.allowInterruptions
          );
        }
        if ("discretionaryMode" in request) {
          this.cache.setCachedValue("discretionaryMode", request.discretionaryMode);
          EventBus.emit("userPreferenceChanged", { discretionaryMode: request.discretionaryMode }); // propagate the change to other modules
        }
      });
    }

    return;
    // the following code is not used in the current implementation
    // but may be a more efficient way to listen for changes in user preferences
    if (
      typeof chrome !== "undefined" &&
      chrome.storage &&
      chrome.storage.onChanged
    ) {
      chrome.storage.onChanged.addListener((changes, namespace) => {
        if (namespace === "sync") {
          for (const key in changes) {
            if (changes.hasOwnProperty(key)) {
              if (key === "autoSubmit") {
                this.cache.setCachedValue("autoSubmit", changes[key].newValue);
              } else if (key === "allowInterruptions") {
                this.cache.setCachedValue(
                  "allowInterruptions",
                  changes[key].newValue
                );
              } else if (key === "voiceId") {
                EventBus.emit("userPreferenceChanged", {
                  voiceId: changes[key].newValue,
                });
              }
            }
          }
        }
      });
    }
  }

  /**
   * Register a listener for JWT claims changes to update the cache
   */
  private registerJwtClaimsListener(): void {
    EventBus.on('jwt:claims:changed', () => {
      console.debug('JWT claims changed, reloading discretionary mode setting');
      this.getDiscretionaryMode().then((value) => {
        this.cache.setCachedValue("discretionaryMode", value);
        EventBus.emit("userPreferenceChanged", { discretionaryMode: value });
      });
    });
  }

  /**
   * Get the stored value from the chrome storage
   * @param {string} key
   * @param {any} defaultValue
   * @returns any
   */
  private getStoredValue(key: string, defaultValue: any): Promise<any> {
    return new Promise((resolve) => {
      if (
        typeof chrome !== "undefined" &&
        chrome.storage &&
        chrome.storage.sync
      ) {
        chrome.storage.sync.get([key], function (result) {
          if (result[key] === undefined) {
            resolve(defaultValue);
          } else {
            resolve(result[key]);
          }
        });
      } else {
        // If Chrome storage API is not supported, return the default value
        resolve(defaultValue);
      }
    });
  }

  public getTranscriptionMode(): Promise<Preference> {
    return this.getStoredValue("prefer", "balanced");
  }

  public getSoundEffects(): Promise<boolean> {
    // If Firefox, always return false regardless of user preference
    if (isFirefox()) {
      return Promise.resolve(false);
    }
    return this.getStoredValue("soundEffects", true);
  }

  public getAutoSubmit(): Promise<boolean> {
    return this.getStoredValue("autoSubmit", true);
  }

  public getLanguage(): Promise<string> {
    return this.getStoredValue("language", navigator.language);
  }

  public getTheme(): Promise<string> {
    return this.getStoredValue("theme", "light");
  }

  public setTheme(theme: string): Promise<void> {
    return new Promise((resolve) => {
      if (
        typeof chrome !== "undefined" &&
        chrome.storage &&
        chrome.storage.sync
      ) {
        chrome.storage.sync.set({ theme }, () => {
          resolve();
        });
      } else {
        // If Chrome storage API is not supported, do nothing
        resolve();
      }
      EventBus.emit("userPreferenceChanged", { theme: theme });
    });
  }

  public getDataSharing(): Promise<boolean> {
    return this.getStoredValue("shareData", false);
  }

  public getPrefersImmersiveView(): Promise<boolean> {
    let userViewPreference = null;

    try {
      // we use localStorage here because view preference is device specific
      userViewPreference = localStorage.getItem("userViewPreference");
    } catch (e) {
      console.warn("Could not access localStorage: ", e);
    }

    let prefersMobile = false;
    if (userViewPreference) {
      prefersMobile = userViewPreference === "immersive";
    }
    return Promise.resolve(prefersMobile);
  }

  public hasVoice(): Promise<boolean> {
    return new Promise((resolve) => {
      if (
        typeof chrome !== "undefined" &&
        chrome.storage &&
        chrome.storage.sync
      ) {
        chrome.storage.sync.get(["voiceId"], (result: StorageResult) => {
          resolve(!!result.voiceId);
        });
      } else {
        // If Chrome storage API is not supported, return false
        resolve(false);
      }
    });
  }

  public getVoice(): Promise<VoicePreference> {
    const apiServerUrl = config.apiServerUrl;
    if (!apiServerUrl) {
      throw new Error("API server URL is not set");
    }
    const tts = SpeechSynthesisModule.getInstance(apiServerUrl);
    return new Promise((resolve) => {
      if (
        typeof chrome !== "undefined" &&
        chrome.storage &&
        chrome.storage.sync
      ) {
        chrome.storage.sync.get(["voiceId"], async (result: StorageResult) => {
          let voice;
          if (result.voiceId) {
            if (PiAIVoice.isPiVoiceId(result.voiceId)) {
              voice = PiAIVoice.fromVoiceId(result.voiceId);
            } else {
              voice = await tts.getVoiceById(result.voiceId);
            }
            resolve(voice);
          } else {
            resolve(null); // user preference not set
          }
        });
      } else {
        // If Chrome storage API is not supported, return null
        resolve(null);
      }
    });
  }

  public setVoice(voice: SpeechSynthesisVoiceRemote): Promise<void> {
    const provider = audioProviders.retrieveProviderByEngine(voice.powered_by); // should powered_by be distinct from provided_by?
    if (
      typeof chrome !== "undefined" &&
      chrome.storage &&
      chrome.storage.sync
    ) {
      chrome.storage.sync.set({ voiceId: voice.id });
      const audioControls = new AudioControlsModule();
      audioControls.notifyAudioVoiceSelection(voice);
    }
    EventBus.emit("userPreferenceChanged", {
      voiceId: voice.id,
      voice: voice,
      audioProvider: provider,
    });
    return Promise.resolve();
  }

  public unsetVoice(): Promise<void> {
    if (
      typeof chrome !== "undefined" &&
      chrome.storage &&
      chrome.storage.sync
    ) {
      chrome.storage.sync.get(["voiceId"]).then((result: StorageResult) => {
        if (result.voiceId) {
          chrome.storage.sync.remove("voiceId");
        }
        const audioControls = new AudioControlsModule();
        audioControls.notifyAudioVoiceDeselection();
      });
    }
    EventBus.emit("userPreferenceChanged", {
      voiceId: null,
      voice: null,
      audioProvider: audioProviders.Pi,
    });
    return Promise.resolve();
  }
  public getAllowInterruptions(): Promise<boolean> {
    // If Firefox, always return false regardless of user preference
    if (isFirefox()) {
      return Promise.resolve(false);
    }
    return this.getStoredValue("allowInterruptions", true);
  }

  /**
   * This function checks if the TTS beta is paused
   * It is necessary only during the beta period and should be removed after the beta period
   * This is a fairly slow operation as it requires a network request, so use the cached value if possible
   * @returns {Promise<boolean>} - true if TTS beta is paused, false otherwise
   */
  public async isTTSBetaPaused(): Promise<boolean> {
    const defaultStatus = false;
    const statusEndpoint = `${config.apiServerUrl}/status/tts`;

    try {
      const response = await fetch(statusEndpoint);
      const data = await response.json();
      return data.beta.status === "paused";
    } catch (error) {
      console.warn(
        "Unable to check TTS beta status. API server may be unavailable.",
        error
      );
      return defaultStatus;
    }
  }

  public getCachedIsTTSBetaPaused(): boolean {
    return this.cache.getCachedValue("isTTSBetaPaused", false);
  }

  public getTextToSpeechEnabled(): Promise<boolean> {
    if (isSafari()) {
      return Promise.resolve(false);
    }
    return Promise.all([
      this.getStoredValue("enableTTS", true),
      this.getCachedIsTTSBetaPaused(),
    ]).then(([enableTTS, ttsBetaPaused]) => enableTTS && !ttsBetaPaused);
  }

  public getCachedAutoSubmit(): boolean {
    const cachedResult = this.cache.getCachedValue("autoSubmit", true);
    return cachedResult;
  }

  public getCachedAllowInterruptions(): boolean {
    if (isFirefox()) {
      return false;
    }
    const cachedResult = this.cache.getCachedValue("allowInterruptions", true);
    return cachedResult;
  }

<<<<<<< HEAD
  public getDiscretionaryMode(): Promise<boolean> {
    return this.getStoredValue("discretionaryMode", false);
  }

  public getCachedDiscretionaryMode(): boolean {
    return this.cache.getCachedValue("discretionaryMode", false);
=======
  isTTSEnabled() {
    // TTS is now implicitly enabled when the user has credits
    return Promise.resolve(true);
  }

  /**
   * Checks if the user is entitled to a specific feature
   * @param featureCode The feature code to check for entitlement
   * @returns Promise<boolean> True if the user is entitled to the feature, false otherwise
   */
  public hasFeatureEntitlement(featureCode: string): Promise<boolean> {
    return Promise.resolve(jwtManager.hasFeatureEntitlement(featureCode));
  }

  /**
   * Checks if the user is entitled to use agent mode
   * @returns Promise<boolean> True if user is entitled to agent mode
   */
  public hasAgentModeEntitlement(): Promise<boolean> {
    return this.hasFeatureEntitlement(FEATURE_CODES.AGENT_MODE);
  }

  /**
   * Gets the current discretionary mode setting, but only returns true if the user
   * is entitled to use agent mode
   * @param checkEntitlement - if true, check if the user has entitlement to use agent mode
   */
  public getDiscretionaryMode(checkEntitlement: boolean = true): Promise<boolean> {
    return Promise.all([
      this.getStoredValue("discretionaryMode", false),
      this.hasAgentModeEntitlement()
    ]).then(([discretionaryMode, hasEntitlement]) => {
      if (checkEntitlement) {
        // Only return true if both the setting is enabled AND the user has entitlement
        return discretionaryMode && hasEntitlement;
      }
      return discretionaryMode;
    });
  }

  /**
   * Gets the cached discretionary mode value, but only returns true if the user
   * is entitled to use agent mode
   */
  public getCachedDiscretionaryMode(): boolean {
    const cachedSetting = this.cache.getCachedValue("discretionaryMode", false);
    const hasEntitlement = jwtManager.hasFeatureEntitlement(FEATURE_CODES.AGENT_MODE);
    
    // Only return true if both the setting is enabled AND the user has entitlement
    const result = cachedSetting && hasEntitlement;
    //console.debug(`getCachedDiscretionaryMode: cachedSetting=${cachedSetting}, hasEntitlement=${hasEntitlement}, result=${result}`);
    return result;
  }

  public getNickname(): Promise<string | null> {
    return this.getStoredValue("nickname", null);
  }

  public setNickname(nickname: string | null): Promise<void> {
    return new Promise((resolve) => {
      if (
        typeof chrome !== "undefined" &&
        chrome.storage &&
        chrome.storage.sync
      ) {
        if (nickname === null) {
          chrome.storage.sync.remove("nickname", () => {
            resolve();
          });
        } else {
          chrome.storage.sync.set({ nickname }, () => {
            resolve();
          });
        }
      } else {
        // If Chrome storage API is not supported, do nothing
        resolve();
      }
      EventBus.emit("userPreferenceChanged", { nickname });
    });
>>>>>>> d54a0e2b
  }
}

// Singleton class for caching user preferences
class UserPreferenceCache {
  private static instance: UserPreferenceCache;
  private cache: Record<string, any>;

  private constructor() {
    this.cache = {}; // Initialize the cache
  }

  public static getInstance(): UserPreferenceCache {
    if (!UserPreferenceCache.instance) {
      UserPreferenceCache.instance = new UserPreferenceCache();
    }
    return UserPreferenceCache.instance;
  }

  public getCachedValue(key: string, defaultValue: any): any {
    return this.cache.hasOwnProperty(key) ? this.cache[key] : defaultValue;
  }

  public setCachedValue(key: string, value: any): void {
    this.cache[key] = value;
    console.debug("Setting cache value: ", key, value);
  }
}

export { UserPreferenceModule, Preference, VoicePreference };<|MERGE_RESOLUTION|>--- conflicted
+++ resolved
@@ -23,10 +23,7 @@
   theme?: string; // 'light' or 'dark'
   shareData?: boolean; // has the user consented to data sharing?
   discretionaryMode?: boolean; // new beta feature for discretionary responses
-<<<<<<< HEAD
-=======
   nickname?: string; // user's preferred nickname for the AI assistant
->>>>>>> d54a0e2b
 }
 
 // Define feature codes
@@ -65,11 +62,7 @@
     this.isTTSBetaPaused().then((value) => {
       this.cache.setCachedValue("isTTSBetaPaused", value);
     });
-<<<<<<< HEAD
-    this.getDiscretionaryMode().then((value) => {
-=======
     this.getDiscretionaryMode(false).then((value) => {
->>>>>>> d54a0e2b
       this.cache.setCachedValue("discretionaryMode", value);
       EventBus.emit("userPreferenceChanged", { discretionaryMode: value }); // propagate the change to other modules - this is a bit of a hack for the cache not being ready immediately after construction
     });
@@ -383,14 +376,6 @@
     return cachedResult;
   }
 
-<<<<<<< HEAD
-  public getDiscretionaryMode(): Promise<boolean> {
-    return this.getStoredValue("discretionaryMode", false);
-  }
-
-  public getCachedDiscretionaryMode(): boolean {
-    return this.cache.getCachedValue("discretionaryMode", false);
-=======
   isTTSEnabled() {
     // TTS is now implicitly enabled when the user has credits
     return Promise.resolve(true);
@@ -471,7 +456,6 @@
       }
       EventBus.emit("userPreferenceChanged", { nickname });
     });
->>>>>>> d54a0e2b
   }
 }
 
