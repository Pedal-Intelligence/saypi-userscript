import axios from "axios";
import {
  isPlaceholderUtterance,
  SayPiSpeech,
  SpeechSynthesisVoiceRemote,
  SpeechUtterance,
} from "./SpeechModel";
<<<<<<< HEAD
import { Chatbot } from "../chatbots/Chatbot";
=======
import { callApi } from "../ApiClient";
>>>>>>> d54a0e2b

export class TextToSpeechService {
  private sequenceNumbers: { [key: string]: number } = {};

  public async getVoiceById(id: string): Promise<SpeechSynthesisVoiceRemote> {
    const response = await callApi(`${this.serviceUrl}/voices/${id}`);
    if (!response.ok) {
      throw new Error(`Failed to get voice: ${response.status}`);
    }
    return response.json();
  }

<<<<<<< HEAD
  public async getVoices(
    chatbot?: Chatbot
  ): Promise<SpeechSynthesisVoiceRemote[]> {
    const endpoint = chatbot
      ? `${this.serviceUrl}/voices?app=${chatbot.getID()}`
      : `${this.serviceUrl}/voices`;
    const response = await axios.get(endpoint);
    return response.data;
=======
  public async getVoices(): Promise<SpeechSynthesisVoiceRemote[]> {
    const response = await callApi(`${this.serviceUrl}/voices`);
    if (!response.ok) {
      throw new Error(`Failed to get voices: ${response.status}`);
    }
    return response.json();
>>>>>>> d54a0e2b
  }

  private serviceUrl: string;

  public constructor(serviceUrl: string) {
    this.serviceUrl = serviceUrl;
  }

  public async createSpeech(
    uuid: string,
    text: string,
    voice: SpeechSynthesisVoiceRemote,
    lang: string,
    stream: boolean
  ): Promise<SpeechUtterance> {
    if (isPlaceholderUtterance(uuid)) {
      throw new Error("Cannot create speech from placeholder");
    }
    const voice_id = voice.id;
    const data = { voice: voice_id, text: text, lang: lang };
    const baseUri = `${this.serviceUrl}/speak/${uuid}`;
    const queryParams = `voice_id=${voice_id}&lang=${lang}`;
    let uri = stream
      ? `${baseUri}/stream?${queryParams}`
      : `${baseUri}?${queryParams}`;

    const utterance: SpeechUtterance = new SayPiSpeech(uuid, lang, voice, uri);
    const response = await callApi(uri, {
      method: "POST",
      body: JSON.stringify(data),
      headers: {
        "Content-Type": "application/json",
      },
    });
    
    if (![200, 201].includes(response.status)) {
      throw new Error("Failed to synthesize speech");
    }
    return utterance;
  }

  public async addTextToSpeechStream(
    uuid: string,
    text: string
  ): Promise<void> {
    if (isPlaceholderUtterance(uuid)) {
      console.info(
        `Cannot add text to placeholder. Skipping ${text.length} characters.`
      );
      return;
    }
    if (!this.sequenceNumbers[uuid]) {
      this.sequenceNumbers[uuid] = 0;
    }
    const sequenceNumber = this.sequenceNumbers[uuid]++;
    const data = { text: text, sequenceNumber: sequenceNumber };
    const uri = `${this.serviceUrl}/speak/${uuid}/stream`;
    const response = await callApi(uri, {
      method: "PUT",
      body: JSON.stringify(data),
      headers: {
        "Content-Type": "application/json",
      },
    });
    
    if (![200, 201].includes(response.status)) {
      throw new Error("Failed to add text to speech stream");
    }
  }
}<|MERGE_RESOLUTION|>--- conflicted
+++ resolved
@@ -5,11 +5,8 @@
   SpeechSynthesisVoiceRemote,
   SpeechUtterance,
 } from "./SpeechModel";
-<<<<<<< HEAD
+import { callApi } from "../ApiClient";
 import { Chatbot } from "../chatbots/Chatbot";
-=======
-import { callApi } from "../ApiClient";
->>>>>>> d54a0e2b
 
 export class TextToSpeechService {
   private sequenceNumbers: { [key: string]: number } = {};
@@ -22,23 +19,15 @@
     return response.json();
   }
 
-<<<<<<< HEAD
-  public async getVoices(
-    chatbot?: Chatbot
-  ): Promise<SpeechSynthesisVoiceRemote[]> {
+  public async getVoices(chatbot?: Chatbot): Promise<SpeechSynthesisVoiceRemote[]> {
     const endpoint = chatbot
       ? `${this.serviceUrl}/voices?app=${chatbot.getID()}`
       : `${this.serviceUrl}/voices`;
-    const response = await axios.get(endpoint);
-    return response.data;
-=======
-  public async getVoices(): Promise<SpeechSynthesisVoiceRemote[]> {
-    const response = await callApi(`${this.serviceUrl}/voices`);
+    const response = await callApi(endpoint);
     if (!response.ok) {
       throw new Error(`Failed to get voices: ${response.status}`);
     }
     return response.json();
->>>>>>> d54a0e2b
   }
 
   private serviceUrl: string;
