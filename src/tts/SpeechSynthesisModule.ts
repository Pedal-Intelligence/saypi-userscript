import { UserPreferenceModule } from "../prefs/PreferenceModule";
import { config } from "../ConfigModule";
import AudioControlsModule from "../audio/AudioControlsModule";
import { AudioStreamManager } from "./AudioStreamManager";
import { TextToSpeechService } from "./TextToSpeechService";
import EventBus from "../events/EventBus";
import {
  AudioProvider,
  SpeechUtterance,
  SpeechSynthesisVoiceRemote,
  audioProviders,
  SpeechPlaceholder,
  AIVoice,
  PiAIVoice,
  MatchableVoice,
  VoiceFactory
} from "./SpeechModel";
<<<<<<< HEAD
import { BillingModule } from "../billing/BillingModule";
import { Chatbot } from "../chatbots/Chatbot";
=======
import { BillingModule, UtteranceCharge } from "../billing/BillingModule";
>>>>>>> d54a0e2b

function generateUUID(): string {
  return "xxxxxxxx-xxxx-4xxx-yxxx-xxxxxxxxxxxx".replace(/[xy]/g, function (c) {
    const r = (Math.random() * 16) | 0,
      v = c === "x" ? r : (r & 0x3) | 0x8;
    return v.toString(16);
  });
}

function getUtteranceURI(speech: SpeechUtterance): string {
  if (speech.uri.includes("?")) {
    return speech.uri;
  } else {
    return `${speech.uri}?voice_id=${speech.voice.id}&lang=${speech.lang}`;
  }
}

class SpeechSynthesisModule {
  private static instance: SpeechSynthesisModule; // singleton instance

  public static getInstance(serviceUrl?: string): SpeechSynthesisModule {
    if (!SpeechSynthesisModule.instance) {
      const apiServerUrl = config.apiServerUrl;
      if (!apiServerUrl) {
        throw new Error("No API server URL defined. Check app configuration.");
      }
      const theServiceUrl = serviceUrl || apiServerUrl;
      const ttsService = new TextToSpeechService(theServiceUrl);

      const audioStreamManager = new AudioStreamManager(ttsService);
      const userPreferenceModule = UserPreferenceModule.getInstance();
      const billingModule = BillingModule.getInstance();

      SpeechSynthesisModule.instance = new SpeechSynthesisModule(
        ttsService,
        audioStreamManager,
        userPreferenceModule,
        billingModule
      );
    }
    return SpeechSynthesisModule.instance;
  }

  private ttsService: TextToSpeechService;
  private audioStreamManager: AudioStreamManager;
  private userPreferences: UserPreferenceModule;

  /**
   * This class uses the singleton pattern to ensure that only one instance is created.
   * Unless you're a unit test, you should use the static `getInstance` method to get the instance.
   * @param ttsService
   * @param audioStreamManager
   */
  constructor(
    ttsService: TextToSpeechService,
    audioStreamManager: AudioStreamManager,
    userPreferenceModule: UserPreferenceModule,
    private billingModule: BillingModule
  ) {
    this.ttsService = ttsService;
    this.audioStreamManager = audioStreamManager;
    this.userPreferences = userPreferenceModule;
    this.registerEventListeners();
    this.initProvider();
  }

  initProvider(): void {
    const audioControls = new AudioControlsModule();
    this.getActiveAudioProvider().then((provider) => {
      audioControls.notifyAudioProviderSelection(provider);
    });
  }

  private voicesCache: SpeechSynthesisVoiceRemote[] = [];
  private voicesLoading: Promise<void> | null = null;

  async getVoices(chatbot?: Chatbot): Promise<SpeechSynthesisVoiceRemote[]> {
    if (this.voicesCache.length > 0) {
      return this.voicesCache;
    }
    if (!this.voicesLoading) {
      this.voicesLoading = this.ttsService.getVoices(chatbot).then((voices) => {
        this.voicesCache = voices;
        this.voicesLoading = null;
      });
    }
    await this.voicesLoading;
    return this.voicesCache;
  }

  async getVoiceById(id: string): Promise<SpeechSynthesisVoiceRemote> {
    const voices = await this.getVoices(); // populate cache

    const foundVoice = voices.find((voice) => voice.id === id);
    if (!foundVoice) {
      throw new Error(`Voice with id ${id} not found`);
    }
    
    // Convert plain voice object to proper voice instance with methods
    if (foundVoice && !("matchesId" in foundVoice) && "powered_by" in foundVoice) {
      try {
        // Since AIVoice implements both MatchableVoice and SpeechSynthesisVoiceRemote,
        // the result from VoiceFactory will be compatible with both
        const matchableVoice = VoiceFactory.matchableFromVoiceRemote(foundVoice);
        // TypeScript needs reassurance that this is a SpeechSynthesisVoiceRemote
        return matchableVoice as unknown as SpeechSynthesisVoiceRemote;
      } catch (e) {
        console.error(`Error converting voice ${id} to matchable voice:`, e);
        // Return the plain object if conversion fails
        return foundVoice;
      }
    }
    
    return foundVoice;
  }

  /**
   * Visible only for testing
   * @param voices
   */
  _cacheVoices(voices: SpeechSynthesisVoiceRemote[]) {
    this.voicesCache = voices;
  }

  async createSpeech(
    text: string,
    stream: boolean = false,
    lang?: string
  ): Promise<SpeechUtterance> {
    const preferedVoice: SpeechSynthesisVoiceRemote | null =
      await this.userPreferences.getVoice();
    if (!preferedVoice) {
      throw new Error("No voice selected");
    }
    const preferedLang = lang || (await this.userPreferences.getLanguage());
    const uuid = generateUUID();
    return this.ttsService.createSpeech(
      uuid,
      text,
      preferedVoice,
      preferedLang,
      stream
    );
  }

  async createSpeechPlaceholder(
    provider: AudioProvider
  ): Promise<SpeechUtterance> {
    const preferedLang = await this.userPreferences.getLanguage();
    return new SpeechPlaceholder(preferedLang, provider);
  }

  async createSpeechStreamOrPlaceholder(
    provider: AudioProvider
  ): Promise<SpeechUtterance> {
    if (provider === audioProviders.SayPi) {
      return this.createSpeechStream();
    } else {
      return this.createSpeechPlaceholder(provider);
    }
  }

  async createSpeechStream(): Promise<SpeechUtterance> {
    const preferedVoice: SpeechSynthesisVoiceRemote | null =
      await this.userPreferences.getVoice();
    if (!preferedVoice) {
      throw new Error("No voice selected");
    }
    const preferedLang = await this.userPreferences.getLanguage();
    const uuid = generateUUID();
    const utterance = this.audioStreamManager.createStream(
      uuid,
      preferedVoice,
      preferedLang
    );

    return utterance;
  }

  async addSpeechToStream(uuid: string, text: string): Promise<void> {
    return await this.audioStreamManager.addSpeechToStream(uuid, text);
  }

  async replaceSpeechInStream(
    uuid: string,
    from: string,
    to: string
  ): Promise<boolean> {
    return await this.audioStreamManager.replaceSpeechInStream(uuid, from, to);
  }

  async endSpeechStream(utterance: SpeechUtterance): Promise<void> {
    await this.audioStreamManager.endStream(utterance.id);
    // doesn't capture all stream ended cases (see audioStreamManager.endStream for more), but good enough for now
    EventBus.emit("saypi:tts:speechStreamEnded", utterance);
  }

  speak(speech: SpeechUtterance): void {
    if (speech instanceof SpeechPlaceholder) {
      console.warn("Cannot speak a placeholder");
      return;
    }
    console.debug(`Speaking: ${speech.toString()}`);
    // Start audio playback with utterance.uri as the audio source
    const audioSource = getUtteranceURI(speech);
    EventBus.emit("audio:load", { url: audioSource }); // indirectly calls AudioModule.loadAudio
  }

  cancel(): Promise<void> {
    // nothing for now
    return Promise.resolve();
  }

  pause(): Promise<void> {
    // nothing for now
    return Promise.resolve();
  }

  resume(): Promise<void> {
    // nothing for now
    return Promise.resolve();
  }

  /**
   * Get the active audio provider based on user preferences
   * @returns {Promise<AudioProvider>}
   */
  async getActiveAudioProvider(): Promise<AudioProvider> {
    const customVoiceIsSelected = await this.userPreferences.hasVoice();
    if (customVoiceIsSelected) {
      // custom voice can be a multi-language voice by SayPi (e.g. Paola and Joey), or an "extra" voice by Pi (i.e. Pi 7 and Pi 8)
      const voice = await this.userPreferences.getVoice();
      return audioProviders.retreiveProviderByVoice(voice!); // voice is not null if customVoiceIsSelected is true
    }
    return audioProviders.Pi;
  }

  private isStreamOpen(utteranceId: string): boolean {
    return this.audioStreamManager.isOpen(utteranceId);
  }

  private addSpeechToStreamIfOpen(utteranceId: string, text: string): void {
    if (this.isStreamOpen(utteranceId)) {
      this.addSpeechToStream(utteranceId, text);
    }
  }

  private replaceSpeechInStreamIfOpen(
    utteranceId: string,
    from: string,
    to: string
  ): Promise<boolean> {
    if (this.isStreamOpen(utteranceId)) {
      return this.replaceSpeechInStream(utteranceId, from, to);
    }
    return Promise.resolve(false);
  }

  private endSpeechStreamIfOpen(utterance: SpeechUtterance): void {
    if (this.isStreamOpen(utterance.id)) {
      this.endSpeechStream(utterance);
    }
  }

  registerEventListeners(): void {
    EventBus.on("saypi:tts:text:added", (text: TextAddedEvent) => {
      this.addSpeechToStreamIfOpen(text.utterance.id, text.text);
    });
    EventBus.on("saypi:tts:text:changed", (text: TextChangedEvent) => {
      this.replaceSpeechInStreamIfOpen(
        text.utterance.id,
        text.changedFrom!,
        text.text
      ).then((replaced) => {
        if (replaced) {
          console.debug(
            `Replaced text in stream: "${text.changedFrom}" -> "${text.text}"`
          );
        } else {
          console.warn(
            `Failed to replace text in stream before being flushed: "${text.changedFrom}" -> "${text.text}"`
          );
          EventBus.emit("saypi:tts:text:error", {
            text: text.text,
            utterance: text.utterance,
          });
        }
      });
    });
    EventBus.on("saypi:tts:text:completed", (text: TextCompletedEvent) => {
      this.endSpeechStreamIfOpen(text.utterance);
    });
  }
}

type TextAddedEvent = {
  text: string;
  utterance: SpeechUtterance;
};
type TextChangedEvent = {
  changedFrom: string;
  text: string;
  utterance: SpeechUtterance;
};
type TextCompletedEvent = {
  text: string;
  utterance: SpeechUtterance;
};
type TextErrorEvent = {
  error: any;
  utterance: SpeechUtterance;
};

export {
  SpeechSynthesisModule,
  TextAddedEvent,
  TextChangedEvent,
  TextCompletedEvent,
  TextErrorEvent,
};<|MERGE_RESOLUTION|>--- conflicted
+++ resolved
@@ -15,12 +15,8 @@
   MatchableVoice,
   VoiceFactory
 } from "./SpeechModel";
-<<<<<<< HEAD
-import { BillingModule } from "../billing/BillingModule";
+import { BillingModule, UtteranceCharge } from "../billing/BillingModule";
 import { Chatbot } from "../chatbots/Chatbot";
-=======
-import { BillingModule, UtteranceCharge } from "../billing/BillingModule";
->>>>>>> d54a0e2b
 
 function generateUUID(): string {
   return "xxxxxxxx-xxxx-4xxx-yxxx-xxxxxxxxxxxx".replace(/[xy]/g, function (c) {
