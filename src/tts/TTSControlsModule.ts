import getMessage from "../i18n";
import { SpeechSynthesisModule } from "./SpeechSynthesisModule";
import volumeIconSVG from "../icons/volume-mid.svg";
import copyIconSVG from "../icons/copy.svg";
import copiedIconSVG from "../icons/copied.svg";
import regenerateIconSVG from "../icons/regenerate.svg";
import { getResourceUrl } from "../ResourceModule";
import EventBus from "../events/EventBus";
import { UtteranceCharge } from "../billing/BillingModule";
import { SpeechSynthesisVoiceRemote, SpeechUtterance } from "./SpeechModel";
import { AssistantResponse } from "../dom/MessageElements";
import { AssistantWritingEvent } from "../dom/MessageEvents";
import { createSVGElement } from "../dom/DOMModule";

export class TTSControlsModule {
  private skipCurrent = false;
  private constructor(private speechSynthesis: SpeechSynthesisModule) {
    this.registerEventListeners();
  }

  private static instance: TTSControlsModule;
  static getInstance(): TTSControlsModule {
    if (!TTSControlsModule.instance) {
      TTSControlsModule.instance = new TTSControlsModule(
        SpeechSynthesisModule.getInstance()
      );
    }
    return TTSControlsModule.instance;
  }

  private registerEventListeners() {
<<<<<<< HEAD
    EventBus.on("saypi:piStoppedWriting", (event: AssistantWritingEvent) => {
      // wait until all text is available before starting the audio output stream (downgraded for Claude's block capture, but works ok)
      this.autoplaySpeech(event.utterance, 100); // wait a beat after starting the input stream before starting the output stream
=======
    EventBus.on("saypi:tts:skipCurrent", () => {
      this.skipCurrent = true;
    });

    EventBus.on("saypi:piWriting", (event: AssistantWritingEvent) => {
      if (this.skipCurrent) {
        console.debug("Suppressing TTS generation due to skipCurrent flag");
        this.skipCurrent = false;
        return;
      }
      this.autoplaySpeech(event.utterance, 200); // wait a beat after starting the input stream before starting the output stream
>>>>>>> d54a0e2b
    });
  }

  constructTextToSpeechControl(classname: string, title: string, icon: string) {
    const button = document.createElement("button");
    button.type = "button";
    button.classList.add(
      "text-center",
      "saypi-button",
      "tooltip",
      "tts-item",
      classname
    );
    button.setAttribute("aria-label", title);
    button.appendChild(createSVGElement(icon));
    return button;
  }

  /**
   * A speech button that can be used among chat message controls
   * @returns A button element that can be used to replay the last utterance
   */
  createSpeechButton() {
    // use createTTSCtrlButton to create a button with the correct classes
    const button = this.constructTextToSpeechControl(
      "saypi-speak-button",
      getMessage("readAloudButtonTitle"),
      volumeIconSVG
    );
    return button;
  }

  createGenerateSpeechButton(price?: number, currency = "credits") {
    const message = price
      ? getMessage("regenerateButtonTitle", [price.toFixed(2), currency])
      : getMessage("regenerateButtonTitleFree");
    const button = this.constructTextToSpeechControl(
      "saypi-regenerate-button",
      message,
      regenerateIconSVG
    );
    return button;
  }

  createCopyButton() {
    const button = this.constructTextToSpeechControl(
      "saypi-copy-button",
      getMessage("copyButtonTitle"),
      copyIconSVG
    );
    return button;
  }

  constructTextToSpeechControlForMenu(
    classname: string,
    title: string,
    icon: string
  ) {
    const button = document.createElement("button");
    button.type = "button";
    button.classList.add(
      "flex",
      "h-12",
      "w-full",
      "items-center",
      "justify-between",
      "rounded",
      "px-2.5",
      "hover:bg-neutral-50-hover",
      "active:bg-neutral-50-tap",
      "active:text-primary-700",
      "saypi-button",
      "tooltip",
      "tts-item",
      classname
    );
    button.setAttribute("title", title);
    button.innerText = title;
    button.appendChild(createSVGElement(icon));
    return button;
  }

  /**
   * A speech button that can be used in a menu on a mobile device
   * @returns A button element that can be used to replay the last utterance
   */
  createSpeechButtonForMenu() {
    // use createTTSCtrlButton to create a button with the correct classes
    const button = this.constructTextToSpeechControlForMenu(
      "saypi-speak-button",
      getMessage("readAloudButtonTitle"),
      volumeIconSVG
    );
    return button;
  }

  createCopyButtonForMenu() {
    const button = this.constructTextToSpeechControlForMenu(
      "saypi-copy-button",
      getMessage("copyButtonTitle"),
      copyIconSVG
    );
    return button;
  }

  addSpeechButton(
    utterance: SpeechUtterance,
    container: HTMLElement,
    insertBefore?: Element | null,
    containerIsMenu: boolean = false
  ): void {
    const button = containerIsMenu
      ? this.createSpeechButtonForMenu()
      : this.createSpeechButton();
    button.addEventListener("click", () => {
      EventBus.emit("saypi:tts:replaying", utterance); //  notify the ui manager that the next speech it hears will be a replay
      this.speechSynthesis.speak(utterance);
    });
    if (insertBefore) {
      container.insertBefore(button, insertBefore);
    } else {
      container.appendChild(button);
    }
  }

  addCopyButton(
    message: AssistantResponse,
    container: HTMLElement,
    containerIsMenu: boolean = false
  ): void {
    const button = containerIsMenu
      ? this.createCopyButtonForMenu()
      : this.createCopyButton();
    button.addEventListener("click", () => {
      navigator.clipboard.writeText(message.text);
      if (!containerIsMenu) {
        const originalAriaLabel = button.getAttribute("ariaLabel") || getMessage("copyButtonTitle");
        button.setAttribute("aria-label", getMessage("copiedButtonTitle"));
        button.replaceChild( createSVGElement(copiedIconSVG), button.childNodes[0]);
        button.disabled = true;
        // reset after a few seconds
        setTimeout(() => {
          button.setAttribute("aria-label", originalAriaLabel);
          button.replaceChild( createSVGElement(copyIconSVG), button.childNodes[0]);
          button.disabled = false;
        }, 2500);
      }
    });
    container.appendChild(button);
  }

  createCostElementForMenu(): HTMLElement {
    const costElement = document.createElement("button");
    costElement.classList.add("saypi-cost", "tooltip");
    costElement.classList.add(
      "flex",
      "h-12",
      "w-full",
      "items-center",
      "justify-between",
      "rounded",
      "px-2.5",
      "hover:bg-neutral-50-hover",
      "active:bg-neutral-50-tap",
      "active:text-primary-700"
    );
    return costElement;
  }

  createCostElementForMessage() {
    const costElement = document.createElement("span");
    costElement.classList.add("saypi-cost", "tooltip", "tooltip-wide");
    return costElement;
  }

  /**
   * Add the cost of the TTS stream to the chat message
   * @param container The menu element to add the cost basis to
   * @param characterCount The number of characters in the message
   */
  addCostBasis(
    container: HTMLElement,
    charge: UtteranceCharge,
    containerIsMenu: boolean = false
  ): HTMLElement | void {
    const cost = charge.cost;
    if (cost === undefined) {
      // cost should not be undefined, but just in case it is, don't display anything
      return;
    }
    const costBasisContainer = document.createElement("div");
    costBasisContainer.classList.add("saypi-cost-container", "tts-item");

    const currency = getMessage("ttsCredits");
    const costElement = containerIsMenu
      ? this.createCostElementForMenu()
      : this.createCostElementForMessage();
    let chargeExplanation;
    if (cost) {
      chargeExplanation = getMessage("ttsCostExplanation", [
        Math.round(cost).toString(),
        currency,
        "Say, Pi", // provider name
      ]);
    } else {
      chargeExplanation = getMessage("ttsCostExplanationFree");
      costElement.classList.add("cost-free");
    }
    costElement.setAttribute("aria-label", chargeExplanation);
    costElement.replaceChildren(this.createPriceSpan(cost));
    const verticalSpacer = document.createElement("div");
    verticalSpacer.classList.add("vertical-separator");
    // insert as first child of cost element
    costElement.insertBefore(verticalSpacer, costElement.firstChild);
    costBasisContainer.appendChild(costElement);
    container.appendChild(costBasisContainer);

    // add a link to the pricing page
    const pricingLink = document.createElement("a");
    pricingLink.href = "https://www.saypi.ai/pricing";
    pricingLink.target = "_blank";
    pricingLink.classList.add("saypi-pricing-link", "tooltip", "tts-item");
    const tooltipText = getMessage("ttsCostExplanationSayPi", ["Say, Pi"]);
    pricingLink.setAttribute("aria-label", tooltipText);
    const providerLogo = document.createElement("img");
    providerLogo.classList.add("flair", "audio-provider", "saypi-logo");
    providerLogo.src = getResourceUrl("icons/logos/saypi.png");
    providerLogo.alt = "Say, Pi logo";
    pricingLink.appendChild(providerLogo);
    costBasisContainer.appendChild(pricingLink);

    return costBasisContainer;
  }

  createPriceSpan(cost: number): HTMLSpanElement {
    const priceSpan = document.createElement("span");
    priceSpan.classList.add("price");
    const valueSpan = document.createElement("span");
    valueSpan.classList.add("value");
    // Round the cost to the nearest integer for display
    valueSpan.textContent = Math.round(cost).toString();
    priceSpan.appendChild(valueSpan);
    
    // Add credits label
    if (cost > 0) {
      const currencySpan = document.createElement("span");
      currencySpan.classList.add("currency-label");
      currencySpan.textContent = " " + getMessage("ttsCredits");
      priceSpan.appendChild(currencySpan);
    }
    
    return priceSpan;
  }

  addPoweredBy(
    container: HTMLElement,
    voice: SpeechSynthesisVoiceRemote,
    insertBefore?: Element | null
  ) {
    let poweredByElement = container.querySelector(
      ".saypi-powered-by"
    ) as HTMLElement | null;
    if (poweredByElement) {
      return;
    }
    poweredByElement = document.createElement("div");
    const ttsEngine = voice.powered_by;
    const ttsLabel = getMessage("ttsPoweredBy", ttsEngine);
    poweredByElement.classList.add(
      "saypi-powered-by",
      "tooltip",
      "tts-item",
      "tooltip-wide"
    );
    poweredByElement.setAttribute("aria-label", ttsLabel);
    poweredByElement.appendChild(this.createTtsLogo(ttsEngine));
    if (insertBefore) {
      container.insertBefore(poweredByElement, insertBefore);
    } else {
      container.appendChild(poweredByElement);
    }
  }

  createTtsLogo(ttsEngine : string) {
    const logo = document.createElement("img");
    const logoImageExt = ttsEngine === "inflection.ai" ? "png" : "svg"; // can't find a good svg for inflection.ai
    const logoImageUrl = getResourceUrl(
      `icons/logos/${ttsEngine.toLowerCase()}.${logoImageExt}`
    );
    logo.setAttribute("src", logoImageUrl);
    logo.classList.add("h-4", "w-4", "inline-block");
    return logo;
  }

  public updateCostBasis(container: HTMLElement, charge: UtteranceCharge) {
    const costElement = container.querySelector(
      ".saypi-cost"
    ) as HTMLElement | null;
    if (costElement) {
      const valueElement = costElement.querySelector(".value") as HTMLElement;
      // Round the cost to the nearest integer for display
      valueElement.textContent = Math.round(charge.cost).toString();
      if (charge.cost) {
        const currency = getMessage("ttsCredits");
        costElement.setAttribute(
          "aria-label",
          getMessage("ttsCostExplanation", [Math.round(charge.cost).toString(), currency, "Say, Pi"])
        );
        costElement.classList.remove("cost-free");
        
        // Update or add currency label
        let currencyLabel = costElement.querySelector(".currency-label");
        if (!currencyLabel) {
          currencyLabel = document.createElement("span");
          currencyLabel.classList.add("currency-label");
          currencyLabel.textContent = " " + currency;
          const valueElement = costElement.querySelector(".value");
          if (valueElement && valueElement.parentNode) {
            valueElement.parentNode.appendChild(currencyLabel);
          }
        }
      } else {
        costElement.setAttribute(
          "aria-label",
          getMessage("ttsCostExplanationFree")
        );
        costElement.classList.add("cost-free");
        
        // Remove currency label if it exists
        const currencyLabel = costElement.querySelector(".currency-label");
        if (currencyLabel) {
          currencyLabel.remove();
        }
      }
    }
  }

  /**
   * Start streaming the utterance's audio output immediately
   * @param utterance The utterance to stream
   * @param delayMs The number of milliseconds to wait before starting the stream
   */
  autoplaySpeech(utterance: SpeechUtterance, delayMs = 0) {
    // wait a beat, then start streaming the utterance
    setTimeout(() => {
      this.speechSynthesis.speak(utterance);
    }, delayMs);
  }
}<|MERGE_RESOLUTION|>--- conflicted
+++ resolved
@@ -29,11 +29,6 @@
   }
 
   private registerEventListeners() {
-<<<<<<< HEAD
-    EventBus.on("saypi:piStoppedWriting", (event: AssistantWritingEvent) => {
-      // wait until all text is available before starting the audio output stream (downgraded for Claude's block capture, but works ok)
-      this.autoplaySpeech(event.utterance, 100); // wait a beat after starting the input stream before starting the output stream
-=======
     EventBus.on("saypi:tts:skipCurrent", () => {
       this.skipCurrent = true;
     });
@@ -45,7 +40,12 @@
         return;
       }
       this.autoplaySpeech(event.utterance, 200); // wait a beat after starting the input stream before starting the output stream
->>>>>>> d54a0e2b
+    });
+
+    EventBus.on("saypi:piStoppedWriting", (event: AssistantWritingEvent) => {
+      // for Claude, you may want to wait until all text is available before starting the audio output stream (downgraded for Claude's block capture, but works ok)
+      console.debug("Waited for Claude to finish writing before starting TTS");
+      // this.autoplaySpeech(event.utterance, 100); // wait a beat after starting the input stream before starting the output stream
     });
   }
 
