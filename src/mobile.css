--- conflicted
+++ resolved
@@ -21,12 +21,7 @@
   }
   /* surface primary controls: "...", "experiences", "unmute/mute" */
   #__next > main > div > div > div.fixed.top-4.right-6 > button,
-<<<<<<< HEAD
-  div[data-projection-id="12"] > button,
-  button[data-projection-id="16"] {
-=======
   div[data-projection-id="12"] > button {
->>>>>>> 0a9d8837
     transform: scale(2);
     z-index: 50;
   }
@@ -34,10 +29,7 @@
   button[data-projection-id="16"] > div[data-projection-id="17"],
   button[data-projection-id="16"] > div[data-projection-id="18"] {
     transform: scale(2) !important;
-<<<<<<< HEAD
-=======
     z-index: 50;
->>>>>>> 0a9d8837
   }
   /* hide footer */
   #saypi-footer {
