.message-hover-menu {
  display: flex;

  /* If you need specific styling for .create-thread-button, add it here */
  .w-fit.pt-4 {
    // position to the right of its siblings
    margin-left: auto;
  }

  .saypi-tts-controls {
    display: flex;
    align-items: center;
    height: 32px;
    .saypi-speak-button {
      border-radius: 50%;
    }
    .saypi-telemetry-button {
      display: flex;
      align-items: center;
      justify-content: center;
      width: 24px;
      height: 24px;
      margin: 0 4px;
      padding: 0;
      border: none;
      background: none;
      cursor: pointer;
      opacity: 0.6;
      transition: all 0.2s ease;
      
      &:hover {
        opacity: 1;
        transform: scale(1.05);
      }
      
      svg {
        width: 24px;
        height: 24px;
        path {
          fill: #6b6255; // Pi light brown text color
        }
      }
    }
    .saypi-cost,
    .saypi-powered-by {
      display: flex;
      align-items: center; // center the text vertically
    }
    .currency-label {
      font-size: 0.9em;
      color: #6b6255; // Pi light brown text color
    }
    svg,
    img {
      width: 24px;
      height: 24px;
      path {
        fill: #6b6255; // Pi light brown text color
      }
      display: inline-block;
    }
    .cost-free {
      display: none; // hide the price when it's free
    }
  }

  .tooltip-wide[aria-label]::after {
    top: 120%; // position the tooltip below the charge
    transform: translateX(-35%); // center the tooltip relative to the charge
    white-space: normal; // allow the tooltip to wrap
    min-width: 350px; // set a min width for the tooltip
    max-width: 600px; // set a max width for the tooltip
    text-align: center; // center the text in the tooltip
  }
}

// Hide telemetry button on all assistant messages except the last one
.chat-history .assistant-message .saypi-telemetry-button
{
  display: none;
}
.present-messages .assistant-message:last-of-type .saypi-telemetry-button:has(svg)
{
  display: flex;
}

.assistant-message .popup-menu button.saypi-button svg {
  width: 24px;
  height: 24px;
  path {
    fill: #6b6255; // Pi light brown text color
  }
}

.saypi-tts-controls {
  padding: 0 0.25rem;
  margin-top: 1rem;
  background-color: rgb(245 234 220); // bg-neutral-200
  border-radius: 10px;

  .tts-item {
    position: relative;
    overflow: visible;
    margin: 0 0.15rem;
    padding: 0 4px;
  }

  .saypi-cost-container {
    display: flex;
    div.vertical-separator {
      height: 1.5rem;
      border-left: 1px solid;
      margin-right: 0.5rem;
    }
  }
}

// Telemetry visualization styles
.saypi-telemetry-container {
  margin-top: 10px;
  padding: 10px;
  background-color: #f5f5f5;
  border-radius: 5px;
  width: 100%;
  border: 1px solid #ddd;
  box-sizing: border-box;
  
  button {
    padding: 3px 8px;
    border: none;
    border-radius: 4px;
    background-color: #ddd;
    cursor: pointer;
    transition: background-color 0.2s;
    
    &:hover {
      background-color: #ccc;
    }
    
    &.active {
      background-color: #0078d7;
      color: white;
    }
  }
  
  .saypi-timeline-chart {
    margin: 12px 0;
    padding: 10px 0;
    
    .timeline-row {
      position: relative;
      height: 30px;
      margin-bottom: 4px;
      
      .timeline-row-label {
        position: absolute;
        left: 0;
        top: 0;
        width: 120px;
        height: 100%;
        display: flex;
        align-items: center;
        font-size: 12px;
        font-weight: 500;
        padding-right: 10px;
      }
      
      .timeline-segment {
        position: absolute;
        height: 100%;
        border-radius: 3px;
        cursor: pointer;
        transition: opacity 0.2s;
        
        &:hover {
          opacity: 0.8;
        }
        
        .segment-tooltip {
          position: absolute;
          z-index: 1000;
          background-color: #333;
          color: white;
          padding: 4px 8px;
          border-radius: 4px;
          font-size: 12px;
          white-space: nowrap;
          pointer-events: none;
          box-shadow: 0 2px 5px rgba(0, 0, 0, 0.2);
          
          small {
            opacity: 0.8;
            font-size: 10px;
          }
        }
      }
    }
    
    .timeline-axis {
      position: relative;
      height: 20px;
      margin-top: 10px;
      margin-left: 120px;
      border-top: 1px solid #ccc;
      
      .timeline-tick {
        position: absolute;
        width: 1px;
        height: 5px;
        background-color: #888;
      }
      
      .timeline-tick-label {
        position: absolute;
        transform: translateX(-50%);
        font-size: 10px;
        color: #888;
      }
    }
    
    .timeline-legend {
      display: flex;
      flex-wrap: wrap;
      margin-top: 20px;
      justify-content: center;
      
      .legend-item {
        display: flex;
        align-items: center;
        margin-right: 15px;
        margin-bottom: 5px;
        
        div {
          width: 12px;
          height: 12px;
          margin-right: 5px;
          border-radius: 2px;
        }
        
        span {
          font-size: 12px;
        }
      }
    }
    
    .timeline-explanation {
      font-size: 12px;
      color: #666;
      margin-top: 10px;
      text-align: center;
      
      i {
        font-style: italic;
      }
    }
  }
}

// Timeline visualization specific styles
.saypi-timeline-chart {
  border: 1px solid #e5ddd1;
  border-radius: 6px;
  overflow: hidden;
  
  .timeline-segment {
    position: absolute;
    height: 20px;
    border-radius: 4px;
    transition: transform 0.2s ease, filter 0.2s ease;
    
    &:hover {
      transform: translateY(-1px);
      filter: brightness(1.1);
      z-index: 10;
    }
  }
  
  .timeline-legend {
    display: flex;
    flex-wrap: wrap;
    justify-content: center;
    gap: 12px;
    margin: 15px 0;
    
    .legend-item {
      display: flex;
      align-items: center;
      font-size: 10px;
      cursor: help;
      padding: 3px 6px;
      border-radius: 4px;
      background-color: rgba(245, 245, 245, 0.5);
      
      .color-box {
        width: 10px;
        height: 10px;
        margin-right: 5px;
        border-radius: 2px;
      }
    }
  }
}

// Dark mode support
.dark-mode, [data-theme="dark"] {
  .saypi-telemetry-container {
    background-color: #2a2a2a;
    border-color: #444;
    
    button {
      background-color: #444;
      color: #ddd;
      
      &:hover {
        background-color: #555;
      }
      
      &.active {
        background-color: #0078d7;
        color: white;
      }
    }
    
    .saypi-timeline-chart {
      .timeline-axis {
        border-color: #444;
        
        .timeline-tick {
          background-color: #666;
        }
        
        .timeline-tick-label {
          color: #aaa;
        }
      }
      
      .timeline-explanation {
        color: #aaa;
      }
    }
  }

  // Dark mode for user instructions
  .user-message {
    &.with-instructions {
      .instruction-label {
        color: #aaa;
      }
      
      svg.steer-icon {
        fill: #aaa;
      }
      
      .instruction-block {
        background-color: rgba(40, 40, 40, 0.4);
        border-left: 3px solid #444;
      }
    }
  }

  .maintenance-message {
    &.silenced {
      background-color: rgba(40, 40, 40, 0.4);
      
      .content {
        &::before {
          color: #aaa;
        }
      }
      
      .thinking-icon-container {
        svg.thinking-icon {
          stroke: #aaa;
        }
      }
      
      &:hover {
        background-color: rgba(50, 50, 50, 0.7);
      }
    }
  }
}

.dark .saypi-tts-controls {
  .saypi-telemetry-button svg path {
    fill: #a0a0a0;
  }
}

/*
 * these styles are for debugging purposes, to make it easier to see when messages are being detected
 *
.assistant-message {
    // give it a subtle green background color and border
    background-color: #f0f9f4; // rgb(240 249 244) - Pi primary background color
    border: 1px solid #d1f0e5; // rgb(209 240 229) - Pi secondary background color
    border-radius: 8px;
    padding: 0.8rem;
}
.assistant-message.speech-enabled {
    border-color:#24381b;
}
.assistant-message .popup-menu {
    background-color: #f0f9f4;
}
.assistant-message .inconsistent-text {
    border-color: #f00;
}
.assistant-message.speech-incomplete {
    border-color: rgb(255, 183, 0);
}
*/

.assistant-message.maintenance-message {
  .content {
    font-style: italic;
    font-size: 0.9em;
    color: #666;
<<<<<<< HEAD
=======
    position: relative;
>>>>>>> d54a0e2b
  }

  &.silenced {
    opacity: 0.7;
    cursor: pointer;
    transition: max-height 0.3s ease-out, opacity 0.3s ease-out;
<<<<<<< HEAD

    .content {
      &:before {
        content: "Saving that thought for later... (click to expand)";
        display: block;
      }
      > * {
        display: none;
      }
    }

=======
    border-radius: 8px;
    position: relative;
    -webkit-tap-highlight-color: rgba(0, 0, 0, 0.05); /* Subtle highlight for iOS tap */
    
    /* Add a minimum touch target size - 44px is Apple's recommendation */
    min-height: 38px;
    
    /* Visual feedback on hover/active state */
    &:hover, &:active {
      opacity: 0.9;
      background-color: rgba(245, 245, 245, 0.8);
    }

    .content {
      &:before {
        content: attr(data-message-label);
        display: block;
        padding: 4px 0;
      }
      > *:not(.thinking-icon-container) {
        display: none;
      }
    }

    .thinking-icon-container {
      position: absolute;
      left: 10px;
      top: 50%;
      transform: translateY(-50%);
      z-index: 1;
      
      svg.thinking-icon {
        display: block; /* Ensure SVG is visible */
      }
    }

    .message-hover-menu {
      display: none;
    }
  }
  
  /* Smooth transition when expanded */
  &:not(.silenced) {
    transition: opacity 0.2s ease;
  }
}

// Style for user prompts with maintenance instructions
.user-prompt {
  // Add special handling for maintenance messages with instructions
  &.with-instructions {
    cursor: pointer;
    transition: max-height 0.3s ease-out, opacity 0.3s ease-out;
    position: relative;
    
    // Generate a friendly label from a set of options
    .instruction-label {
      font-style: italic;
      font-size: 0.9em;
      color: #666;
      padding: 0.5rem 0;
      margin-bottom: 0.25rem;
      border-radius: 6px;
      position: relative;
      margin-left: 34px; // Space for the steering wheel icon
      
      &:before {
        content: attr(data-label);
        display: block;
      }
      
      &:after {
        content: " (" attr(data-expand-text) ")";
        font-size: 0.8em;
        opacity: 0.8;
      }
    }
    
    // Steering wheel icon styles
    .steer-icon-container {
      position: absolute;
      left: -30px;
      top: 14px;
      z-index: 2;
      display: flex;
      align-items: center;
      justify-content: center;
    }

    svg.steer-icon {
      width: 24px;
      height: 24px;
      opacity: 0.7;
      fill: #666;
    }
    
    // Styling for the instruction block
    .instruction-block {
      padding: 1rem;
      margin: 0.5rem 0;
      background-color: rgba(245, 234, 220, 0.5);
      border-radius: 6px;
      border-left: 3px solid #e0d5c5;
      font-size: 0.95em;
      white-space: pre-wrap;
    }
    
    // Initially hide the instruction block
    &.collapsed {
      .instruction-block {
        display: none;
      }
      .whitespace-pre-wrap {
        // override the default whitespace-pre-wrap behavior
        // to collapse the instruction block
        white-space: normal;
      }
    }
    
    // When expanded
    &:not(.collapsed) {
      .instruction-label:after {
        content: " (" attr(data-collapse-text) ")";
      }
    }
  }
}

// Styling for maintenance messages and the brain/thinking icon
.maintenance-message {
  position: relative;
  
  // Hide the thinking icon by default (for expanded state)
  .thinking-icon-container {
    display: none;
  }
  
  &.silenced {
    max-height: 40px;
    overflow: hidden;
    border-radius: 8px;
    margin-bottom: 8px;
    cursor: pointer;
    transition: max-height 0.3s ease-out, opacity 0.3s ease;
    background-color: rgba(245, 245, 245, 0.5);
    
    // Show the thinking icon only when silenced/collapsed
    .thinking-icon-container {
      position: absolute;
      left: 6px;
      top: 4px;
      width: 22px;
      height: 22px;
      display: flex;
      align-items: center;
      justify-content: center;
      z-index: 1;
      
      svg.thinking-icon {
        width: 20px;
        height: 20px;
        stroke: #666;
        opacity: 0.8;
      }
    }
    
    .content {
      opacity: 0.7;
      position: relative;
      
      &::before {
        content: attr(data-message-label);
        display: block;
        font-size: 0.9em;
        font-style: italic;
        color: #666;
        margin-left: 34px;
      }
    }
    
    &:hover {
      background-color: rgba(245, 245, 245, 0.8);
      .content {
        opacity: 0.9;
      }
    }
    
>>>>>>> d54a0e2b
    .message-hover-menu {
      display: none;
    }
  }
}<|MERGE_RESOLUTION|>--- conflicted
+++ resolved
@@ -416,29 +416,13 @@
     font-style: italic;
     font-size: 0.9em;
     color: #666;
-<<<<<<< HEAD
-=======
     position: relative;
->>>>>>> d54a0e2b
   }
 
   &.silenced {
     opacity: 0.7;
     cursor: pointer;
     transition: max-height 0.3s ease-out, opacity 0.3s ease-out;
-<<<<<<< HEAD
-
-    .content {
-      &:before {
-        content: "Saving that thought for later... (click to expand)";
-        display: block;
-      }
-      > * {
-        display: none;
-      }
-    }
-
-=======
     border-radius: 8px;
     position: relative;
     -webkit-tap-highlight-color: rgba(0, 0, 0, 0.05); /* Subtle highlight for iOS tap */
@@ -626,7 +610,6 @@
       }
     }
     
->>>>>>> d54a0e2b
     .message-hover-menu {
       display: none;
     }
