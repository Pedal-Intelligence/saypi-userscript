document.addEventListener("DOMContentLoaded", function () {
  function message(msg) {
    chrome.tabs.query({ active: true, currentWindow: true }, function (tabs) {
      if (tabs.length > 0) {
        const activeTab = tabs[0]; // no additional permissions are needed to message the active tab
        chrome.tabs.sendMessage(activeTab.id, msg, function (response) {
          if (chrome.runtime.lastError) {
            console.warn(
              "Error sending message to active tab. Check that content script is listening. Error message:",
              chrome.runtime.lastError.message
            );
            // Handle the error (e.g., retry, notify user, etc.)
          }
        });
      }
    });
  }

  function i18nReplace() {
    // Update elements with internationalised content
    document.querySelectorAll("[data-i18n]").forEach((el) => {
      let messageKey = el.getAttribute("data-i18n");
      // we use the chrome api instead of i18n.ts because module loading is not supported in the popup
      // Check if this is a message that needs the chatbot parameter
      if (messageKey === "submit_mode_agent_description") {
        el.textContent = chrome.i18n.getMessage(messageKey, ["Pi"]);
      } else {
        el.textContent = chrome.i18n.getMessage(messageKey);
      }
    });
    // Update attributes for internationalisation
    document.querySelectorAll("[data-i18n-attr]").forEach((el) => {
      let attrInfo = el.getAttribute("data-i18n-attr").split(":");
      let attrName = attrInfo[0];
      let messageKey = attrInfo[1];
      el.setAttribute(attrName, chrome.i18n.getMessage(messageKey));
    });
  }

  /**
   * Get the stored value from the chrome storage
   * @param {string} key
   * @param {any} defaultValue
   * @returns any
   */
  function getStoredValue(key, defaultValue) {
    return new Promise((resolve) => {
      chrome.storage.sync.get([key], function (result) {
        if (result[key] === undefined) {
          resolve(defaultValue);
        } else {
          resolve(result[key]);
        }
      });
    });
  }

  var slider = document.getElementById("customRange");
  var output = document.getElementById("sliderValue");
  var preferenceIcons = {
    0: "speed",
    1: "balanced",
    2: "accuracy",
  };

  var submitModeSlider = document.getElementById("submitModeRange");
  var submitModeOutput = document.getElementById("submitModeValue");
  var submitModeIcons = {
    0: "auto",
    1: "agent",
    2: "off",
  };

  // Load the saved preference when the popup opens
  getStoredValue("prefer", "balanced").then((prefer) => {
    var selectedValue = Object.keys(preferenceIcons).find(
      (key) => preferenceIcons[key] === prefer
    );
    slider.value = selectedValue;
    const messageKey = "mode_" + prefer;
    output.textContent = chrome.i18n.getMessage(messageKey);
    setActiveIcon(prefer);
    showDescription(prefer);
  });

  // Load the saved submit mode when the popup opens
  getStoredValue("submitMode", null).then((submitMode) => {
    if (submitMode === null) {
      // No submitMode found - check for old schema and migrate
      getStoredValue("autoSubmit", true).then((autoSubmit) => {
        // Default to 'auto' if autoSubmit is true, 'off' if false
        const migratedMode = autoSubmit ? "auto" : "off";
        
        // Save the new preference
        chrome.storage.sync.set({ 
          submitMode: migratedMode,
          // Keep autoSubmit for backward compatibility
          autoSubmit: autoSubmit
        }, function () {
          console.log("Migrated autoSubmit preference to submitMode: " + migratedMode);
        });

        // Update the UI
        var selectedValue = Object.keys(submitModeIcons).find(
          (key) => submitModeIcons[key] === migratedMode
        );
        submitModeSlider.value = selectedValue;
        const messageKey = "submit_mode_" + migratedMode;
        submitModeOutput.textContent = chrome.i18n.getMessage(messageKey);
        setActiveSubmitModeIcon(migratedMode);
        showSubmitModeDescription(migratedMode);
      });
    } else {
      // Use existing submitMode
      var selectedValue = Object.keys(submitModeIcons).find(
        (key) => submitModeIcons[key] === submitMode
      );
      submitModeSlider.value = selectedValue;
      const messageKey = "submit_mode_" + submitMode;
      submitModeOutput.textContent = chrome.i18n.getMessage(messageKey);
      setActiveSubmitModeIcon(submitMode);
      showSubmitModeDescription(submitMode);
    }
  });

  // Update the current slider value (each time you drag the slider handle)
  slider.oninput = function () {
    var preference = preferenceIcons[this.value];
    const messageKey = "mode_" + preference;
    output.textContent = chrome.i18n.getMessage(messageKey);
    setActiveIcon(preference);
    showDescription(preference);

    // Save the preference
    chrome.storage.sync.set({ prefer: preference }, function () {
      console.log("User preference saved: prefer " + preference);
    });
  };

  // Update the current submit mode slider value
  submitModeSlider.oninput = function () {
    var submitMode = submitModeIcons[this.value];
    const messageKey = "submit_mode_" + submitMode;
    submitModeOutput.textContent = chrome.i18n.getMessage(messageKey);
    setActiveSubmitModeIcon(submitMode);
    showSubmitModeDescription(submitMode);

    // Save the submit mode and update related settings
    chrome.storage.sync.set({ 
      submitMode: submitMode,
      autoSubmit: submitMode !== "off",
      discretionaryMode: submitMode === "agent"
    }, function () {
      console.log("User preference saved: submitMode " + submitMode);
    });

    // Notify content script of changes
    message({ 
      autoSubmit: submitMode !== "off",
      discretionaryMode: submitMode === "agent"
    });
  };

  // Set active icon based on the preference
  function setActiveIcon(preference) {
    Object.keys(preferenceIcons).forEach((key) => {
      var iconId = preferenceIcons[key];
      var iconElement = document.getElementById(iconId);
      if (iconId === preference) {
        iconElement.classList.add("active");
      } else {
        iconElement.classList.remove("active");
      }
    });
  }

  // Set active icon based on the submit mode
  function setActiveSubmitModeIcon(submitMode) {
    Object.keys(submitModeIcons).forEach((key) => {
      var iconId = submitModeIcons[key];
      var iconElement = document.getElementById(iconId);
      if (iconId === submitMode) {
        iconElement.classList.add("active");
      } else {
        iconElement.classList.remove("active");
      }
    });
  }

  function showDescription(preference) {
    const descriptions = document.querySelectorAll("#preference-selector .description");
    descriptions.forEach((description) => {
      if (
        description.getAttribute("data-i18n") ===
        `mode_${preference}_description`
      ) {
        description.classList.add("selected");
      } else {
        description.classList.remove("selected");
      }
    });
  }

  function showSubmitModeDescription(submitMode) {
    const descriptions = document.querySelectorAll("#submit-mode-selector .description");
    descriptions.forEach((description) => {
      if (
        description.getAttribute("data-i18n") ===
        `submit_mode_${submitMode}_description`
      ) {
        description.classList.add("selected");
      } else {
        description.classList.remove("selected");
      }
    });
  }

  function sliderInput() {
    const icons = document.querySelectorAll("#preference-selector .icon");
    const moveSlider = (position) => {
      slider.value = position;
      // fire input event to update sliderValue
      slider.dispatchEvent(new Event("input"));
    };
    // Add event listener for the icon click
    icons.forEach((icon) => {
      icon.addEventListener("click", function () {
        switch (this.id) {
          case "speed":
            moveSlider(0);
            break;
          case "balanced":
            moveSlider(1);
            break;
          case "accuracy":
            moveSlider(2);
            break;
          default:
            moveSlider(1);
        }
      });
    });

    const submitModeIcons = document.querySelectorAll("#submit-mode-selector .icon");
    const moveSubmitModeSlider = (position) => {
      submitModeSlider.value = position;
      // fire input event to update submitModeValue
      submitModeSlider.dispatchEvent(new Event("input"));
    };
    // Add event listener for the submit mode icon click
    submitModeIcons.forEach((icon) => {
      icon.addEventListener("click", function () {
        switch (this.id) {
          case "auto":
            moveSubmitModeSlider(0);
            break;
          case "agent":
            moveSubmitModeSlider(1);
            break;
          case "off":
            moveSubmitModeSlider(2);
            break;
          default:
            moveSubmitModeSlider(0);
        }
      });
    });
  }

  /**
   * Apply a boolean value to the input and its parent label
   * @param {HTMLInputElement} input
   * @param {boolean} value
   */
  function selectInput(input, value) {
    input.checked = value;
    if (value) {
      input.parentElement?.classList.add("checked");
    }
  }

  function switchInputs() {
    const soundEffectsInput = document.getElementById("sound-effects");
    const soundEffectsLabel = soundEffectsInput.closest('.wraper');
    
    // Check if Firefox
    if (/Firefox/.test(navigator.userAgent)) {
      soundEffectsInput.disabled = true;
      soundEffectsLabel.classList.add('disabled');
      // Use i18n message for tooltip
      soundEffectsLabel.setAttribute('title', 
        chrome.i18n.getMessage('soundEffectsFirefoxDisabled'));
      selectInput(soundEffectsInput, false);
    } else {
      getStoredValue("soundEffects", true).then((soundEffects) => {
        selectInput(soundEffectsInput, soundEffects);
      });
    }

    soundEffectsInput.addEventListener("change", function () {
      chrome.storage.sync.set({ soundEffects: this.checked }, function () {
        console.log(
          "Preference saved: Sound effects are " +
            (soundEffectsInput.checked ? "on" : "off")
        );
      });
      if (this.checked) {
        this.parentElement.classList.add("checked");
      } else {
        this.parentElement.classList.remove("checked");
      }
    });
    const allowInterruptionsInput = document.getElementById(
      "allow-interruptions"
    );
    const allowInterruptionsLabel = allowInterruptionsInput.closest(".wraper");

    // Check if Firefox
    if (/Firefox/.test(navigator.userAgent)) {
      allowInterruptionsInput.disabled = true;
      allowInterruptionsLabel.classList.add("disabled");
      // Use i18n message for tooltip
      allowInterruptionsLabel.setAttribute(
        "title",
        chrome.i18n.getMessage('interruptionsFirefoxDisabled')
      );
      selectInput(allowInterruptionsInput, false);
    } else {
      getStoredValue("allowInterruptions", true).then((allowInterruptions) => {
        selectInput(allowInterruptionsInput, allowInterruptions);
      });
    }

    allowInterruptionsInput.addEventListener("change", function () {
      chrome.storage.sync.set(
        { allowInterruptions: this.checked },
        function () {
          console.log(
            "Preference saved: Allow interruptions is " +
              (this.checked ? "on" : "off")
          );
        }.bind(this)
      ); // Ensure 'this' inside the callback refers to allowInterruptionsInput
      if (this.checked) {
        this.parentElement.classList.add("checked");
      } else {
        this.parentElement.classList.remove("checked");
      }
      message({ allowInterruptions: this.checked });
    });

    const shareDataInput = document.getElementById("share-data");
    getStoredValue("shareData", false).then((shareData) => {
      selectInput(shareDataInput, shareData);
    });

    shareDataInput.addEventListener("change", function () {
      chrome.storage.sync.set({ shareData: this.checked }, function () {
        console.log(
          "Preference saved: Data sharing is " +
            (shareDataInput.checked ? "on" : "off")
        );
      });
      if (this.checked) {
        this.parentElement.classList.add("checked");
      } else {
        this.parentElement.classList.remove("checked");
      }
    });
  }

  function hideAll(sections) {
    // If sections is a string, convert it to an array
    if (typeof sections === "string") {
      sections = [sections];
    }

    sections.forEach((section) => {
      const element = document.getElementById(section);
      if (element) {
        element.classList.add("hidden");
      } else {
        console.warn(`Section ${section} not found. Please check section definition in popup.js`);
      }
    });
  }

  function showAll(sections) {
    // If sections is a string, convert it to an array
    if (typeof sections === "string") {
      sections = [sections];
    }

    sections.forEach((section) => {
      const element = document.getElementById(section);
      if (element) {
        element.classList.remove("hidden");
      } else {
        console.warn(`Section ${section} not found. Please check section definition in popup.js`);
      }
    });
  }

  function showHideConsent() {
    const sections = [
      "preferences",
      "premium-status",
      "devtools",
      "upgrade"
    ];
    chrome.storage.sync.get("shareData").then((result) => {
      // if the user has not made a decision yet, show the consent section
      if (!result.hasOwnProperty("shareData")) {
        showAll("analytics-consent");
        hideAll(sections);
      } else {
        hideAll("analytics-consent");
        showAll(sections);
      }
    });
  }

  function consentButtons() {
    const optInButton = document.getElementById("opt-in");
    const optOutButton = document.getElementById("opt-out");
    optInButton.addEventListener("click", function () {
      chrome.storage.sync.set({ shareData: true }, function () {
        console.log("User has opted in to data sharing");
        selectInput(document.getElementById("share-data"), true);
        showHideConsent();
      });
    });
    optOutButton.addEventListener("click", function () {
      chrome.storage.sync.set({ shareData: false }, function () {
        console.log("User has opted out of data sharing");
        selectInput(document.getElementById("share-data"), false);
        showHideConsent();
      });
    });
  }

  function resetButton() {
    const resetButton = document.getElementById("clear-preferences");
    resetButton.addEventListener("click", function () {
      chrome.storage.sync.clear(function () {
        console.log("All preferences have been cleared");
        location.reload();
      });
      chrome.storage.local.clear().then(() => {
        console.log("Speech history has been cleared");
      });
    });
  }

<<<<<<< HEAD
  // Load the saved nickname when the popup opens
  const nicknameInput = document.getElementById("assistant-nickname");
  getStoredValue("nickname", null).then((nickname) => {
    if (nickname) {
      nicknameInput.value = nickname;
    }
  });

  // Save the nickname when it changes
  nicknameInput.addEventListener("change", function() {
    const nickname = this.value.trim();
    if (nickname) {
      chrome.storage.sync.set({ nickname }, function() {
        console.log("Nickname saved:", nickname);
      });
      // Notify content script of the change
      message({ nickname });
    } else {
      // If the input is empty, remove the nickname
      chrome.storage.sync.remove("nickname", function() {
        console.log("Nickname removed");
      });
      // Notify content script of the removal
      message({ nickname: null });
    }
  });

  // Handle Enter key on nickname input
  nicknameInput.addEventListener("keyup", function(event) {
    if (event.key === "Enter") {
      this.blur(); // Remove focus, which will trigger the change event if value changed
    }
=======
  // Call refreshAuthUI when popup opens to update the authentication UI
  refreshAuthUI();

  // Add click handler for view quota details link
  document.getElementById('view-quota-details').addEventListener('click', function(e) {
    e.preventDefault();
    const dashboardUrl = config && config.authServerUrl 
      ? `${config.authServerUrl}/app/dashboard` 
      : 'https://www.saypi.ai/app/dashboard';
    window.open(dashboardUrl, '_blank');
>>>>>>> 902374bc
  });

  i18nReplace();
  sliderInput();
  switchInputs();
  consentButtons();
  showHideConsent();
  resetButton();
});<|MERGE_RESOLUTION|>--- conflicted
+++ resolved
@@ -452,40 +452,6 @@
     });
   }
 
-<<<<<<< HEAD
-  // Load the saved nickname when the popup opens
-  const nicknameInput = document.getElementById("assistant-nickname");
-  getStoredValue("nickname", null).then((nickname) => {
-    if (nickname) {
-      nicknameInput.value = nickname;
-    }
-  });
-
-  // Save the nickname when it changes
-  nicknameInput.addEventListener("change", function() {
-    const nickname = this.value.trim();
-    if (nickname) {
-      chrome.storage.sync.set({ nickname }, function() {
-        console.log("Nickname saved:", nickname);
-      });
-      // Notify content script of the change
-      message({ nickname });
-    } else {
-      // If the input is empty, remove the nickname
-      chrome.storage.sync.remove("nickname", function() {
-        console.log("Nickname removed");
-      });
-      // Notify content script of the removal
-      message({ nickname: null });
-    }
-  });
-
-  // Handle Enter key on nickname input
-  nicknameInput.addEventListener("keyup", function(event) {
-    if (event.key === "Enter") {
-      this.blur(); // Remove focus, which will trigger the change event if value changed
-    }
-=======
   // Call refreshAuthUI when popup opens to update the authentication UI
   refreshAuthUI();
 
@@ -496,7 +462,40 @@
       ? `${config.authServerUrl}/app/dashboard` 
       : 'https://www.saypi.ai/app/dashboard';
     window.open(dashboardUrl, '_blank');
->>>>>>> 902374bc
+  });
+
+  // Load the saved nickname when the popup opens
+  const nicknameInput = document.getElementById("assistant-nickname");
+  getStoredValue("nickname", null).then((nickname) => {
+    if (nickname) {
+      nicknameInput.value = nickname;
+    }
+  });
+
+  // Save the nickname when it changes
+  nicknameInput.addEventListener("change", function() {
+    const nickname = this.value.trim();
+    if (nickname) {
+      chrome.storage.sync.set({ nickname }, function() {
+        console.log("Nickname saved:", nickname);
+      });
+      // Notify content script of the change
+      message({ nickname });
+    } else {
+      // If the input is empty, remove the nickname
+      chrome.storage.sync.remove("nickname", function() {
+        console.log("Nickname removed");
+      });
+      // Notify content script of the removal
+      message({ nickname: null });
+    }
+  });
+
+  // Handle Enter key on nickname input
+  nicknameInput.addEventListener("keyup", function(event) {
+    if (event.key === "Enter") {
+      this.blur(); // Remove focus, which will trigger the change event if value changed
+    }
   });
 
   i18nReplace();
