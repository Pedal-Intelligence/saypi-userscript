/**
 * Auto-generated from .env - DO NOT MODIFY DIRECTLY
 * This file is regenerated on each build to ensure it uses the correct environment settings.
<<<<<<< HEAD
 * Generated on: 2025-03-16T12:43:46.546Z
=======
 * Generated on: 2025-03-18T17:53:59.610Z
>>>>>>> 6b042f6a
 */
const config = {
  // Values from .env
  apiBaseUrl: "https://api.saypi.ai",
  authServerUrl: "http://localhost:3000"
};

// Config is now globally accessible via window.config
// No export needed in popup context<|MERGE_RESOLUTION|>--- conflicted
+++ resolved
@@ -1,16 +1,12 @@
 /**
  * Auto-generated from .env - DO NOT MODIFY DIRECTLY
  * This file is regenerated on each build to ensure it uses the correct environment settings.
-<<<<<<< HEAD
- * Generated on: 2025-03-16T12:43:46.546Z
-=======
  * Generated on: 2025-03-18T17:53:59.610Z
->>>>>>> 6b042f6a
  */
 const config = {
   // Values from .env
   apiBaseUrl: "https://api.saypi.ai",
-  authServerUrl: "http://localhost:3000"
+  authServerUrl: "https://www.saypi.ai"
 };
 
 // Config is now globally accessible via window.config
