--- conflicted
+++ resolved
@@ -1,14 +1,10 @@
 /**
- * Auto-generated from .env - DO NOT MODIFY DIRECTLY
+ * Auto-generated from .env.production - DO NOT MODIFY DIRECTLY
  * This file is regenerated on each build to ensure it uses the correct environment settings.
-<<<<<<< HEAD
- * Generated on: 2025-04-03T18:45:44.785Z
-=======
- * Generated on: 2025-04-04T18:57:23.357Z
->>>>>>> 8b2ba389
+ * Generated on: 2025-04-04T19:44:49.754Z
  */
 const config = {
-  // Values from .env
+  // Values from .env.production
   apiBaseUrl: "https://api.saypi.ai",
   authServerUrl: "https://www.saypi.ai"
 };
