/**
 * Auto-generated from .env.production - DO NOT MODIFY DIRECTLY
 * This file is regenerated on each build to ensure it uses the correct environment settings.
<<<<<<< HEAD
 * Generated on: 2025-03-19T16:34:29.732Z
=======
 * Generated on: 2025-03-20T00:29:54.476Z
>>>>>>> 2f4194fa
 */
const config = {
  // Values from .env.production
  apiBaseUrl: "https://api.saypi.ai",
  authServerUrl: "https://www.saypi.ai"
};

// Config is now globally accessible via window.config
// No export needed in popup context<|MERGE_RESOLUTION|>--- conflicted
+++ resolved
@@ -1,11 +1,7 @@
 /**
  * Auto-generated from .env.production - DO NOT MODIFY DIRECTLY
  * This file is regenerated on each build to ensure it uses the correct environment settings.
-<<<<<<< HEAD
- * Generated on: 2025-03-19T16:34:29.732Z
-=======
  * Generated on: 2025-03-20T00:29:54.476Z
->>>>>>> 2f4194fa
  */
 const config = {
   // Values from .env.production
