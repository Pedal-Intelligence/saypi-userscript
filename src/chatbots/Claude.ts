import { AssistantResponse, MessageControls, UserMessage } from "../dom/MessageElements";
import { Observation } from "../dom/Observation";
import { UserPreferenceModule } from "../prefs/PreferenceModule";
import {
  AddedText,
  ChangedText,
  ElementTextStream,
  InputStreamOptions,
} from "../tts/InputStream";
import { TTSControlsModule } from "../tts/TTSControlsModule";
<<<<<<< HEAD
import { VoiceSelector } from "../tts/VoiceMenu";
import { Chatbot, UserPrompt } from "./Chatbot";
import { ClaudeVoiceMenu } from "./ClaudeVoiceMenu";

class ClaudeChatbot implements Chatbot {
  private promptCache: Map<HTMLElement, ClaudePrompt> = new Map();

=======
import { AbstractChatbot, AbstractUserPrompt } from "./AbstractChatbots";
import { UserPrompt } from "./Chatbot";

class ClaudeChatbot extends AbstractChatbot {
>>>>>>> d54a0e2b
  getName(): string {
    return "Claude";
  }

  getID(): string {
    return "claude";
  }

  getVoiceMenu(
    preferences: UserPreferenceModule,
    element: HTMLElement
  ): VoiceSelector {
    return new ClaudeVoiceMenu(this, preferences, element);
  }

  getPrompt(element: HTMLElement): UserPrompt {
    if (!this.promptCache.has(element)) {
      this.promptCache.set(element, new ClaudePrompt(element));
    }
    return this.promptCache.get(element) as ClaudePrompt;
  }

  getPromptTextInputSelector(): string {
    return "div[enterkeyhint]";
  }

  getPromptSubmitButtonSelector(): string {
    return "#saypi-prompt-controls-container button.bg-accent-main-100:last-of-type:not(:has(~ * button))";
  }

  getAudioControlsSelector(): string {
    return "#saypi-prompt-ancestor div.min-h-4.flex-1.items-center"; // for Claude, the audio controls are in the prompt editor
  }

  getAudioOutputButtonSelector(): string {
    // audio button is the last button element in the audio controls container
    return "#saypi-audio-controls > div > div.relative.flex.items-center.justify-end.self-end.p-2 > button";
  }

  getControlPanelSelector(): string {
    return ".flex.items-center.grow";
  }

  getSidePanelSelector(): string {
    return "div.hidden.w-22.flex-col.items-center.gap-1.border-r";
  }

  getChatPath(): string {
    return "/chat";
  }

  isChatablePath(path: string): boolean {
    // routes on which Claude can chat
    return (
      path.includes("/new") ||
      path.includes("/chat") ||
      path.includes("/project")
    );
  }

  getVoiceMenuSelector(): string {
    return ".voice-menu"; // we define our own voice menu for Claude
  }

  getVoiceSettingsSelector(): string {
    return "div.mx-auto.w-full.px-6.py-10 > div.grid.grid-cols-2.gap-4";
  }

  getChatHistorySelector(): string {
    return ".flex-1.flex.flex-col.gap-3.px-4.max-w-3xl.mx-auto.w-full.pt-1";
  }

  getPastChatHistorySelector(): string {
    return "#saypi-chat-history"; // identical to chat history
  }

  getRecentChatHistorySelector(): string {
    return "#saypi-chat-history"; // identical to chat history
  }

  getDiscoveryPanelSelector(): string {
    // note: depends on the side panel having already been identified
    return "#saypi-side-panel + div";
  }

  getAssistantResponseSelector(): string {
    return 'div[data-is-streaming]:has(div[class*="font-claude-message"])';
  }

  getUserPromptSelector(): string {
    return 'div.mb-1.mt-1';
  }

  getUserMessageContentSelector(): string {
    return "div[class*='font-user-message']";
  }

  getAssistantResponseContentSelector(): string {
    return "div[class*='font-claude-message']";
  }

  getAssistantResponse(
    element: HTMLElement,
    includeInitialText?: boolean
  ): AssistantResponse {
    return new ClaudeResponse(element, includeInitialText);
  }

  getUserMessage(element: HTMLElement): UserMessage {
    return new UserMessage(element, this);
  }

  getExtraCallButtonClasses(): string[] {
    return ["claude-call-button"];
  }

  getContextWindowCapacityCharacters(): number {
    return 200000; // Claude has a 200k token limit
  }
}

class ClaudeResponse extends AssistantResponse {
  constructor(element: HTMLElement, includeInitialText?: boolean) {
    super(element, includeInitialText);
  }

  get contentSelector(): string {
    return "div[class*='font-claude-message']";
  }

  createTextStream(
    content: HTMLElement,
    options: InputStreamOptions
  ): ElementTextStream {
    return new ClaudeTextBlockCapture(content, options);
  }

  decorateControls(): MessageControls {
    return new ClaudeMessageControls(this, this.ttsControlsModule);
  }
}

class ClaudeMessageControls extends MessageControls {
  constructor(message: AssistantResponse, ttsControls: TTSControlsModule) {
    super(message, ttsControls);
  }

  protected getExtraControlClasses(): string[] {
    return ["text-xs"];
  }

  getHoverMenuSelector(): string {
    return "div.flex.items-stretch";
  }
}

/**
 * A ClaudeTextBlockCapture is a simplified ElementTextStream that captures Claude's response
 * as a single block of text, rather than as individual paragraphs or list items.
 * This approach is slower than the ClaudeTextStream, but is more reliable and straightforward.
 */
class ClaudeTextBlockCapture extends ElementTextStream {
  handleMutationEvent(mutation: MutationRecord): void {
    // no-op
  }
  constructor(
    element: HTMLElement,
    options: InputStreamOptions = { includeInitialText: false }
  ) {
    super(element, options);

    const messageElement = element.parentElement;
    if (messageElement && messageElement.hasAttribute("data-is-streaming")) {
      const messageObserver = new MutationObserver((mutations) => {
        const isStreaming = messageElement.getAttribute("data-is-streaming");
        const streamingInProgress = isStreaming === "true";
        if (streamingInProgress) {
          console.log("Claude is streaming...");
        }
        mutations.forEach((mutation) => {
          const streamingChanged =
            mutation.attributeName === "data-is-streaming";
          const streamingStarted = streamingChanged && isStreaming === "true";
          const streamingStopped = streamingChanged && isStreaming === "false";
          if (streamingStarted) {
            console.log("Claude started streaming...");
          } else if (streamingStopped) {
            const text = this.getNestedText(element);
            this.subject.next(new AddedText(text));
            this.subject.complete();
          }
        });
      });
      messageObserver.observe(messageElement, {
        childList: false,
        subtree: false,
        characterData: false,
        attributes: true,
      });
    }
  }

  getNestedText(node: HTMLElement): string {
    return node.textContent ?? node.innerText ?? "";
  }
}

class ClaudeTextStream extends ElementTextStream {
  private lastContentBlock: HTMLElement | null = null; // this will be a "block" element, like a paragraph or list item
  private blockElements = [
    "P",
    "OL",
    "UL",
    "DIV",
    "H1",
    "H2",
    "H3",
    "H4",
    "H5",
    "H6",
  ];
  constructor(
    element: HTMLElement,
    options: InputStreamOptions = { includeInitialText: true }
  ) {
    super(element, options);

    const messageElement = element.parentElement;
    if (messageElement && messageElement.hasAttribute("data-is-streaming")) {
      const messageObserver = new MutationObserver((mutations) => {
        mutations.forEach((mutation) => {
          if (mutation.attributeName === "data-is-streaming") {
            const isStreaming =
              messageElement.getAttribute("data-is-streaming");
            if (isStreaming === "false") {
              const finalParagraph = this.element.querySelector("p:last-child");
              const text = this.getNestedText(finalParagraph as HTMLElement);
              console.log("Claude says: ", text);
              this.subject.next(new AddedText(text));
              this.subject.complete();
            }
          }
        });
      });
      messageObserver.observe(messageElement, {
        childList: false,
        subtree: false,
        characterData: false,
        attributes: true,
      });
    }

    throw new Error("Text stream not implemented. Use block capture instead."); // use the block capture approach instead, for now
  }

  getNestedText(node: HTMLElement): string {
    return node.textContent ?? node.innerText ?? "";
  }

  handleMutationEvent(mutation: MutationRecord): void {
    // auto generated method stub
    if (mutation.type === "childList") {
      const addedNodes = Array.from(mutation.addedNodes) as HTMLElement[];

      for (const node of addedNodes) {
        if (
          node.nodeType === Node.ELEMENT_NODE &&
          this.blockElements.includes(node.tagName)
        ) {
          if (node.tagName === "OL" || node.tagName === "UL") {
            const lastListItem = node.querySelector(
              "li:last-child"
            ) as HTMLElement;
            if (lastListItem && lastListItem.tagName === "LI") {
              const listItemText = this.getNestedText(lastListItem);
              console.log("Claude says: ", listItemText);
              this.subject.next(new AddedText(listItemText));
              this.lastContentBlock = null; // prevent the final list item from being emitted twice
            }
          } else {
            this.lastContentBlock = node as HTMLElement;
          }
        } else if (
          node.nodeType === Node.TEXT_NODE &&
          node.textContent === "\n" &&
          this.lastContentBlock
        ) {
          // paragraph separator reached, emit the text of the last paragraph
          const text = this.getNestedText(this.lastContentBlock);
          console.log("Claude says: ", text);
          this.subject.next(new AddedText(text));
          // this approach omits the final paragraph of the stream, since it is not followed by a paragraph separator
        }
      }
    }
  }
}

<<<<<<< HEAD
function findAndDecorateCustomPlaceholderElement(
  prompt: HTMLElement
): Observation {
  const existing = prompt.parentElement?.querySelector("#claude-placeholder");
  if (existing) {
    return Observation.foundAlreadyDecorated("claude-placeholder", existing);
  } else {
    // find and copy the existing placeholder element
    const originalPlaceholder = prompt.querySelector("p[data-placeholder]");
    const placeholder = originalPlaceholder
      ? (originalPlaceholder.cloneNode(true) as HTMLElement)
      : document.createElement("p");
    placeholder.classList.add("custom-placeholder");
    placeholder.id = "claude-placeholder";
    // add custom placeholder element as a sibling to the prompt element (sic)
    prompt.insertAdjacentElement("afterend", placeholder);
    return new Observation(placeholder, placeholder.id, true, true, true);
  }
}

class ClaudePrompt extends UserPrompt {
=======
class ClaudePrompt extends AbstractUserPrompt {
>>>>>>> d54a0e2b
  private promptElement: HTMLDivElement;
  private placeholderManager!: PlaceholderManager; // initialized from the constructor
  readonly PROMPT_CHARACTER_LIMIT = 200000; // max prompt length is the same as context window length, 200k tokens

  constructor(element: HTMLElement) {
    super(element);
    this.promptElement = element as HTMLDivElement;
    this.initializePlaceholderManager(this.promptElement);
  }

  /**
   * Initialize the placeholder manager for the prompt element
   * This method is self-healing, in that it will reinitialize the placeholder manager
   * if the custom placeholder element is removed from the DOM for any reason.
   */
  initializePlaceholderManager(promptElement: HTMLElement): void {
    const observation = findAndDecorateCustomPlaceholderElement(promptElement);
    if (!observation.found) {
      console.error(
        "Failed to find or decorate the custom placeholder element for Claude's prompt."
      );
      return;
    }

    // Create new placeholder manager
    this.placeholderManager = new PlaceholderManager(
      promptElement,
      observation.target as HTMLElement,
      this.getDefaultPlaceholderText()
    );
    console.debug("Placeholder manager initialized");

    // Add mutation observer to detect when target is removed
    const observer = new MutationObserver((mutations) => {
      mutations.forEach((mutation) => {
        if (mutation.type === "childList") {
          const removedNodes = Array.from(mutation.removedNodes);
          if (removedNodes.includes(observation.target as Node)) {
            console.debug(
              "Custom placeholder element removed, reinitializing..."
            );
            // Target was removed, reinitialize
            observer.disconnect();
            this.initializePlaceholderManager(promptElement);
          }
        }
      });
    });

    // Observe the parent element for child removals (can be null if removed from DOM)
    const promptContainer = promptElement.parentElement
      ? promptElement.parentElement
      : document.getElementsByClassName("saypi-prompt-container")[0];
    if (promptContainer) {
      observer.observe(promptContainer as Node, {
        childList: true,
        subtree: false,
      });
    } else {
      console.error(
        "Prompt element parent element not found, cannot observe for placeholder removals."
      );
    }
  }

  setText(text: string): void {
    this.promptElement.innerText = text;
  }
  getText(): string {
    return this.promptElement.innerText;
  }

  /**
   * Set the placeholder text for the prompt element, which is displayed when the prompt is empty
   * @param text
   */
  setPlaceholderText(text: string): void {
    this.placeholderManager.setPlaceholder(text);
  }

  /**
   * Get the placeholder text for the prompt element, which is displayed when the prompt is empty
   * @returns placeholder text or empty string if the prompt is not empty
   */
  getPlaceholderText(): string {
    const placeholder = this.promptElement.querySelector(
      "p[data-placeholder]"
    ) as HTMLParagraphElement;
    return (
      this.placeholderManager.getPlaceholder() ||
      placeholder?.getAttribute("data-placeholder") ||
      ""
    );
  }

  getDefaultPlaceholderText(): string {
    const placeholder = this.promptElement.querySelector(
      "p[data-placeholder]"
    ) as HTMLParagraphElement;
    return placeholder?.getAttribute("data-placeholder") || "Talk to Claude...";
  }

  /**
   * Clear the prompt element
   */
  clear(): void {
    this.placeholderManager.setPlaceholder("");
    const promptParagraphs = this.promptElement.querySelectorAll(
      "p:not([data-placeholder])"
    );
    promptParagraphs.forEach((p) => {
      p.remove();
    });
  }
}

class PlaceholderManager {
  private input: HTMLElement;
  private customPlaceholder: HTMLElement | null;
  private placeholderText: string;
  private inputHandler: EventListener;

  constructor(
    inputElement: HTMLElement,
    placeholderElement: HTMLElement,
    initialPlaceholder: string
  ) {
    this.input = inputElement;
    this.customPlaceholder = placeholderElement;
    this.placeholderText = initialPlaceholder;
    this.inputHandler = this.handleInput.bind(this);
    this.initializePlaceholder();
  }

  initializePlaceholder() {
    this.setPlaceholder(this.placeholderText);
    this.input.addEventListener("input", this.inputHandler);
    this.updatePlaceholderVisibility();
  }

  handleInput() {
    this.updatePlaceholderVisibility();
  }

  isPromptEmpty() {
    return this.input.textContent === "";
  }

  promptEmptied() {
    this.showCustomPlaceholder();
    this.hideStandardPlaceholder();
  }

  promptFilled() {
    this.hideCustomPlaceholder();
  }

  updatePlaceholderVisibility() {
    if (this.isPromptEmpty()) {
      this.promptEmptied();
    } else {
      this.promptFilled();
    }
  }

  setPlaceholder(newPlaceholder: string) {
    this.placeholderText = newPlaceholder;
    // only set the placeholder text if the prompt is empty
    if (this.isPromptEmpty()) {
      this.getOrCreateCustomPlaceholder().textContent = this.placeholderText;
      this.updatePlaceholderVisibility();
    }
  }

  getPlaceholder() {
    return this.placeholderText;
  }

  /**
   * Get Claude's own placeholder element, which is hidden when the prompt is not empty
   */
  protected getStandardPlaceholder(): HTMLParagraphElement | null {
    return this.input.querySelector("p[data-placeholder]");
  }
  private showStandardPlaceholder() {
    const placeholder = this.getStandardPlaceholder();
    if (placeholder) {
      placeholder.style.visibility = "visible";
    }
  }
  private hideStandardPlaceholder() {
    const placeholder = this.getStandardPlaceholder();
    if (placeholder) {
      placeholder.style.visibility = "hidden";
    }
  }

  private getOrCreateCustomPlaceholder(): HTMLElement {
    if (this.customPlaceholder) {
      return this.customPlaceholder;
    }
    const placeholder = findAndDecorateCustomPlaceholderElement(this.input);
    if (placeholder.found) {
      this.customPlaceholder = placeholder.target as HTMLElement;
      return this.customPlaceholder;
    }
    throw new Error(
      "Failed to find or create the custom placeholder element. Ensure the prompt is empty."
    );
  }

  private showCustomPlaceholder() {
    this.customPlaceholder = this.getOrCreateCustomPlaceholder();
  }

  private hideCustomPlaceholder() {
    if (this.customPlaceholder) {
      // remove the custom placeholder element from the DOM
      this.customPlaceholder.parentNode?.removeChild(this.customPlaceholder);
      this.customPlaceholder = null;
    }
  }
}

export { ClaudeChatbot, ClaudePrompt };<|MERGE_RESOLUTION|>--- conflicted
+++ resolved
@@ -8,20 +8,14 @@
   InputStreamOptions,
 } from "../tts/InputStream";
 import { TTSControlsModule } from "../tts/TTSControlsModule";
-<<<<<<< HEAD
 import { VoiceSelector } from "../tts/VoiceMenu";
-import { Chatbot, UserPrompt } from "./Chatbot";
-import { ClaudeVoiceMenu } from "./ClaudeVoiceMenu";
-
-class ClaudeChatbot implements Chatbot {
-  private promptCache: Map<HTMLElement, ClaudePrompt> = new Map();
-
-=======
 import { AbstractChatbot, AbstractUserPrompt } from "./AbstractChatbots";
 import { UserPrompt } from "./Chatbot";
+import { ClaudeVoiceMenu } from "./ClaudeVoiceMenu";
 
 class ClaudeChatbot extends AbstractChatbot {
->>>>>>> d54a0e2b
+  private promptCache: Map<HTMLElement, ClaudePrompt> = new Map();
+
   getName(): string {
     return "Claude";
   }
@@ -320,7 +314,6 @@
   }
 }
 
-<<<<<<< HEAD
 function findAndDecorateCustomPlaceholderElement(
   prompt: HTMLElement
 ): Observation {
@@ -341,10 +334,7 @@
   }
 }
 
-class ClaudePrompt extends UserPrompt {
-=======
 class ClaudePrompt extends AbstractUserPrompt {
->>>>>>> d54a0e2b
   private promptElement: HTMLDivElement;
   private placeholderManager!: PlaceholderManager; // initialized from the constructor
   readonly PROMPT_CHARACTER_LIMIT = 200000; // max prompt length is the same as context window length, 200k tokens
