import { UserPreferenceModule } from "../prefs/PreferenceModule";
import EventBus from "../events/EventBus";
import { ImmersionStateChecker } from "../ImmersionServiceLite";
import { AssistantResponse } from "../dom/MessageElements";
<<<<<<< HEAD
import { VoiceSelector } from "../tts/VoiceMenu";
=======
import { shortenTranscript } from "../TextModule";
>>>>>>> a11965d7

export interface Chatbot {
  getChatHistorySelector(): string;
  getPastChatHistorySelector(): string; // can be identical to chat history
  getRecentChatHistorySelector(): string; // can be identical to chat history
  getVoiceMenuSelector(): string;
  getVoiceSettingsSelector(): string;
  getDiscoveryPanelSelector(): string;
  getAudioOutputButtonSelector(): string;
  getAudioControlsSelector(): string;
  getControlPanelSelector(): string;
  getSidePanelSelector(): string;
  getPromptTextInputSelector(): string;
  getPromptSubmitButtonSelector(): string;
  getAssistantResponseSelector(): string;
  getAssistantResponseContentSelector(): string;
  getChatPath(): string;
  isChatablePath(path: string): boolean; // can the chatbot chat on this URL path?
  // ... other methods for different selectors
  getExtraCallButtonClasses(): string[];
  getContextWindowCapacityCharacters(): number; // Returns the context window capacity in characters

  getPrompt(element: HTMLElement): UserPrompt;
  getAssistantResponse(
    element: HTMLElement,
    includeInitialText?: boolean
  ): AssistantResponse;
  getVoiceMenu(
    preferences: UserPreferenceModule,
    element: HTMLElement
  ): VoiceSelector;
  getName(): string; // the display name of the chatbot, e.g. "Pi", "Claude"
  getID(): string; // the name of the chatbot as it appears in URLs, etc., e.g. "pi", "claude"
}

export abstract class UserPrompt {
  protected readonly element: HTMLElement;
  protected readonly preferences = UserPreferenceModule.getInstance();

  constructor(element: HTMLElement) {
    this.element = element;
  }

  /**
   * Get the prompt textarea's current placeholder text
   */
  getDraft(): string {
    return this.getPlaceholderText() || "";
  }

  /**
   * Set the prompt textarea to the given transcript, but do not submit it
   * @param transcript The prompt to be displayed in the prompt textarea
   */
  setDraft(transcript: string): void {
    this.preferences.getAutoSubmit().then((autoSubmit) => {
      if (autoSubmit) {
        console.debug(`Setting placeholder text of ${transcript.length} characters`);
        this.setPlaceholderText(`${transcript}`);
      } else {
        this.setPlaceholderText("");
        this.clear();
        this.typeText(`${transcript} `, false);
      }
    });
  }

  /**
   * Clear the prompt textarea
   */
  clear(): void {
    this.setText("");
    this.setPlaceholderText("");
  }

  abstract setText(text: string): void;
  abstract getText(): string;
  abstract setPlaceholderText(text: string): void;
  abstract getPlaceholderText(): string;
  abstract getDefaultPlaceholderText(): string;
  abstract PROMPT_CHARACTER_LIMIT: number;

  /**
   * Set a descriptive message for the user in the prompt textarea
   * Used to inform the user of the current state of the application
   * @param label The placeholder text to be displayed in the prompt textarea
   */
  setMessage(label: string): void {
    this.setPlaceholderText(label);
  }

  /**
   * Enter the given transcript into the prompt field and submit it if so configured
   * @param transcript The completed transcript. If autoSubmit is enabled, the transcript will be submitted
   */
  setFinal(transcript: string): void {
    const textarea = document.getElementById(
      "saypi-prompt"
    ) as HTMLTextAreaElement;

    let isFocused = document.activeElement === textarea;
    if (!isFocused) {
      textarea.readOnly = true;
    }
    if (this.preferences.getCachedAutoSubmit()) {
      // overflowing the prompt textarea will cause the auto submit to fail
      const PROMPT_LIMIT_BUFFER = 10; // margin of error
      transcript = shortenTranscript(transcript, this.PROMPT_CHARACTER_LIMIT - PROMPT_LIMIT_BUFFER);
    }
    if (ImmersionStateChecker.isViewImmersive()) {
      this.enterTextAndSubmit(transcript, true);
    } else {
      this.typeText(`${transcript} `, true); // types and submits the prompt
    }
    if (!isFocused) {
      textarea.blur();
      textarea.readOnly = false;
    }
  }

  private enterTextAndSubmit(text: string, submit: boolean): void {
    this.setText(text);
    if (submit) EventBus.emit("saypi:autoSubmit");
  }

  private typeText(text: string, submit = false) {
    this.element.focus();
    const sentenceRegex = /([.!?。？！]+)/g;
    const tokens = text.split(sentenceRegex).filter(Boolean);
    const sentences: string[] = [];
    for (let i = 0; i < tokens.length; i += 2) {
      const sentence = tokens[i] + (tokens[i + 1] || "");
      sentences.push(sentence);
    }
    const typeNextSentenceOrSubmit = () => {
      if (sentences.length === 0) {
        if (submit) EventBus.emit("saypi:autoSubmit");
      } else {
        // Emit the event only after all sentences have been typed
        const nextSentence = sentences.shift();
        this.setText(this.getText() + nextSentence);
        requestAnimationFrame(typeNextSentenceOrSubmit);
      }
    };
    if (sentences.length === 0) {
      this.enterTextAndSubmit(text, submit);
    } else {
      typeNextSentenceOrSubmit();
    }
  }
}<|MERGE_RESOLUTION|>--- conflicted
+++ resolved
@@ -2,11 +2,8 @@
 import EventBus from "../events/EventBus";
 import { ImmersionStateChecker } from "../ImmersionServiceLite";
 import { AssistantResponse } from "../dom/MessageElements";
-<<<<<<< HEAD
 import { VoiceSelector } from "../tts/VoiceMenu";
-=======
 import { shortenTranscript } from "../TextModule";
->>>>>>> a11965d7
 
 export interface Chatbot {
   getChatHistorySelector(): string;
