import { config } from "./ConfigModule.js";
import StateMachineService from "./StateMachineService.js";
import { logger } from "./LoggingModule.js";
import { UserPreferenceModule } from "./prefs/PreferenceModule";
<<<<<<< HEAD
import { ChatbotService } from "./chatbots/ChatbotService";
=======
import { callApi } from "./ApiClient";
import EventBus from "./events/EventBus";
import telemetryModule from "./TelemetryModule";
>>>>>>> 902374bc

// Define the shape of the response JSON object
interface TranscriptionResponse {
  text: string;
  sequenceNumber: number;
  pFinishedSpeaking?: number;
  tempo?: number;
  merged?: number[];
  responseAnalysis?: {
    shouldRespond: boolean;
  };
}

const knownNetworkErrorMessages = [
  "Failed to fetch", // Chromium-based browsers
  "Load failed", // Safari
  "NetworkError when attempting to fetch resource.", // Firefox
  // Add more known error messages here
];

// timeout for transcription requests
const TIMEOUT_MS = 10000; // 30 seconds

// track sequence numbers for in-flight transcription requests
let sequenceNum = 0;
const sequenceNumsPendingTranscription: Set<{
  seq: number;
  timestamp: number;
}> = new Set();

const userPreferences = UserPreferenceModule.getInstance();

function checkForExpiredEntries() {
  const now = Date.now();
  sequenceNumsPendingTranscription.forEach((entry) => {
    if (now - entry.timestamp > TIMEOUT_MS) {
      sequenceNumsPendingTranscription.delete(entry);
      logger.info(`Transcription request ${entry.seq} timed out`);
    }
  });
}

function transcriptionSent(): void {
  sequenceNum++;
  sequenceNumsPendingTranscription.add({
    seq: sequenceNum,
    timestamp: Date.now(),
  });
}

function transcriptionReceived(seq: number): void {
  // delete entry with matching sequence number
  sequenceNumsPendingTranscription.forEach((entry) => {
    if (entry.seq === seq) {
      sequenceNumsPendingTranscription.delete(entry);
      const transcriptionDuration = Date.now() - entry.timestamp;
      logger.debug(
        `Transcription response ${seq} received after ${
          transcriptionDuration / 1000
        }s`
      );
      
      // Track in telemetry
      EventBus.emit("saypi:transcription:received", {
        sequenceNumber: seq,
        duration: transcriptionDuration,
        timestamp: Date.now()
      });
      
      return;
    }
  });
}

export function isTranscriptionPending(): boolean {
  checkForExpiredEntries();
  return sequenceNumsPendingTranscription.size > 0;
}

// call after completed user input is submitted
export function clearPendingTranscriptions(): void {
  sequenceNumsPendingTranscription.clear();
}

export async function uploadAudioWithRetry(
  audioBlob: Blob,
  audioDurationMillis: number,
  precedingTranscripts: Record<number, string> = {},
  sessionId?: string,
  maxRetries: number = 3
): Promise<void> {
  let retryCount = 0;
  let delay = 1000; // initial delay of 1 second

  const sleep = (ms: number) =>
    new Promise((resolve) => setTimeout(resolve, ms));

  while (retryCount < maxRetries) {
    try {
      transcriptionSent();
      await uploadAudio(
        audioBlob,
        audioDurationMillis,
        precedingTranscripts,
        sessionId
      );
      return;
    } catch (error) {
      // check for timeout errors (30s on Heroku)
      if (
        error instanceof TypeError &&
        knownNetworkErrorMessages.includes(error.message)
      ) {
        logger.info(
          `Attempt ${retryCount + 1}/${maxRetries} failed. Retrying in ${
            delay / 1000
          } seconds...`
        );
        await sleep(delay);

        // Exponential backoff
        delay *= 2;

        retryCount++;
      } else {
        console.error("Unexpected error: ", error);
        StateMachineService.actor.send("saypi:transcribeFailed", {
          detail: error,
        });
        return;
      }
    }
  }

  console.error("Max retries reached. Giving up.");
  StateMachineService.actor.send("saypi:transcribeFailed", {
    detail: new Error("Max retries reached"),
  });
}

async function uploadAudio(
  audioBlob: Blob,
  audioDurationMillis: number,
  precedingTranscripts: Record<number, string> = {},
  sessionId?: string
): Promise<void> {
  try {
    const messages = Object.entries(precedingTranscripts).map(
      ([seq, content]) => {
        return {
          role: "user",
          content: content,
          sequenceNumber: Number(seq),
        };
      }
    );

    const formData = await constructTranscriptionFormData(
      audioBlob,
      audioDurationMillis / 1000,
      messages,
      sessionId
    );
    const language = await userPreferences.getLanguage();

    const controller = new AbortController();
    const { signal } = controller;

    setTimeout(() => controller.abort(), TIMEOUT_MS);

    const startTime = new Date().getTime();
    
    // Emit transcription started event for telemetry tracking
    EventBus.emit("saypi:transcribing", {
      sequenceNumber: sequenceNum,
      timestamp: startTime,
    });
    
    const response = await callApi(
      `${config.apiServerUrl}/transcribe?language=${language}`,
      {
        method: "POST",
        body: formData,
        signal,
      }
    );

    if (!response.ok) {
      throw new Error(`HTTP ${response.status}: ${response.statusText}`);
    }

    const responseJson: TranscriptionResponse = await response.json();
    const seq = responseJson.sequenceNumber;
    if (seq !== undefined) {
      transcriptionReceived(seq);
    }
    const endTime = new Date().getTime();
    const transcriptionDurationMillis = endTime - startTime;
    const transcript = responseJson.text;
    const wc = transcript.split(" ").length;
    const payload: TranscriptionResponse = {
      text: transcript,
      sequenceNumber: seq,
    };
    if (responseJson.hasOwnProperty("pFinishedSpeaking")) {
      payload.pFinishedSpeaking = responseJson.pFinishedSpeaking;
    }
    if (responseJson.hasOwnProperty("tempo")) {
      payload.tempo = responseJson.tempo;
    }
    if (responseJson.hasOwnProperty("merged")) {
      payload.merged = responseJson.merged;
    }
    if (responseJson.hasOwnProperty("responseAnalysis")) {
      payload.responseAnalysis = responseJson.responseAnalysis;
    }

    logger.info(
      `Transcribed ${Math.round(
        audioDurationMillis / 1000
      )}s of audio into ${wc} words in ${Math.round(
        transcriptionDurationMillis / 1000
      )}s`
    );

    if (responseJson.text.length === 0) {
      StateMachineService.actor.send("saypi:transcribedEmpty");
    } else {
      StateMachineService.actor.send("saypi:transcribed", payload);
    }
  } catch (error: unknown) {
    if (error instanceof Error) {
      if (error.name === "AbortError") {
        console.error("Fetch aborted due to timeout", error);
      } else {
        console.error("An unexpected error occurred:", error);
      }
    } else {
      console.error("Something thrown that is not an Error object:", error);
    }

    // re-throw the error if your logic requires it
    throw error;
  }
}

async function constructTranscriptionFormData(
  audioBlob: Blob,
  audioDurationSeconds: number,
  messages: { role: string; content: string; sequenceNumber?: number }[],
  sessionId?: string
) {
  const formData = new FormData();
  let audioFilename = "audio.webm";

  if (audioBlob.type === "audio/mp4") {
    audioFilename = "audio.mp4";
  } else if (audioBlob.type === "audio/wav") {
    audioFilename = "audio.wav";
  }

  logger.info(
    `Transcribing audio Blob with MIME type: ${audioBlob.type}, size: ${(
      audioBlob.size / 1024
    ).toFixed(2)}kb`
  );

  // Add the audio and other input parameters to the FormData object
  formData.append("audio", audioBlob, audioFilename);
  formData.append("duration", audioDurationSeconds.toString());
  formData.append("sequenceNumber", sequenceNum.toString());
  formData.append("messages", JSON.stringify(messages));
  formData.append("acceptsMerge", "true"); // always accept merge requests (since v1.4.10)
  if (sessionId) {
    formData.append("sessionId", sessionId);
  }

  // Wait for preferences to be retrieved before appending them to the FormData
  const preference = await userPreferences.getTranscriptionMode();
  if (preference) {
    formData.append("prefer", preference);
  }

  const discretionaryMode = await userPreferences.getDiscretionaryMode();
  if (discretionaryMode) {
    formData.append("analyzeForResponse", "true");
  }

  // Get the chatbot's nickname if set
  const chatbot = await ChatbotService.getChatbot();
  const nickname = await chatbot.getNickname();
  const defaultName = chatbot.getName();
  if (nickname && nickname !== defaultName) {
    formData.append("nickname", nickname);
  }

  return formData;
}<|MERGE_RESOLUTION|>--- conflicted
+++ resolved
@@ -2,13 +2,10 @@
 import StateMachineService from "./StateMachineService.js";
 import { logger } from "./LoggingModule.js";
 import { UserPreferenceModule } from "./prefs/PreferenceModule";
-<<<<<<< HEAD
-import { ChatbotService } from "./chatbots/ChatbotService";
-=======
 import { callApi } from "./ApiClient";
 import EventBus from "./events/EventBus";
 import telemetryModule from "./TelemetryModule";
->>>>>>> 902374bc
+import { ChatbotService } from "./chatbots/ChatbotService";
 
 // Define the shape of the response JSON object
 interface TranscriptionResponse {
