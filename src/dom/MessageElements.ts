--- conflicted
+++ resolved
@@ -15,9 +15,7 @@
 import { isMobileDevice } from "../UserAgentModule";
 import { UserPreferenceModule } from "../prefs/PreferenceModule";
 import { SpeechHistoryModule } from "../tts/SpeechHistoryModule";
-<<<<<<< HEAD
 import { MessageState } from "../tts/MessageHistoryModule";
-=======
 import telemetryModule, { TelemetryData } from "../TelemetryModule";
 import { IconModule } from "../icons/IconModule";
 
@@ -53,7 +51,6 @@
     };
   }
 }
->>>>>>> 902374bc
 
 class PopupMenu {
   private _element: HTMLElement;
