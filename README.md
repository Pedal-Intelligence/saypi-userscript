--- conflicted
+++ resolved
@@ -35,7 +35,6 @@
 _Say, Pi_ is a browser extension. Install it from the [Chrome Web Store](https://chromewebstore.google.com/detail/say-pi/glhhgglpalmjjkoiigojligncepccdei?hl=en) or unpacked from this repo.
 
 ## Compatibility
-<<<<<<< HEAD
 
 The _Say, Pi_ works best on Chromium browsers such as Google Chrome, Microsoft Edge, Arc, and Kiwi Browser.
 It also works on Safari on iOS.
@@ -50,25 +49,13 @@
 
 Jest is a JavaScript Testing Framework with a focus on simplicity.
 Vitest is a test runner designed for Vite. It's used for all ESM and TypeScript modules in this project. You can run Vitest in watch mode with the following command:
-=======
->>>>>>> 964fdb9a
 
-The _Say, Pi_ works best on Chromium browsers such as Google Chrome, Microsoft Edge, Arc, and Kiwi Browser.
-It also works on Safari on iOS.
+```bash
+npm run test:vitest:watch
+```
 
 ## License
 
-<<<<<<< HEAD
-This project is licensed under a proprietary commerical license. Some source code is made available in this repo for public review, but it may not be copied, modified, forked or redistributed - see the [LICENSE](LICENSE) file for details.
-
-## Disclaimer
-
-The "_Say, Pi_ is an unofficial enhancement for Pi.ai. Use it responsibly and respect the terms of service of Pi as provided by Inflection AI. We cannot guarantee its compatibility with future updates or changes to Pi platform.
-
-## Contact Us
-
-If you have any questions or comments, we'd love to hear from you! Drop us a message any of the channels below, or find us on the [Pi Party](https://pi.ai/discord) Discord server. 🥧
-=======
 This project is licensed under a proprietary commercial license. The source code is made available for public review, but it may not be copied, modified, forked, or redistributed - see the [LICENSE](LICENSE) file for details.
 
 ## Disclaimer
@@ -78,7 +65,6 @@
 ## Contact Us
 
 If you have any questions or comments, we'd love to hear from you! Drop us a message on any of the channels below, or find us on the [Pi Party](https://pi.ai/discord) Discord server. 🥧
->>>>>>> 964fdb9a
 
 - Email: info@saypi.ai
 - Twitter/X: @saypi_ai
