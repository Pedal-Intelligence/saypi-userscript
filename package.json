--- conflicted
+++ resolved
@@ -1,10 +1,6 @@
 {
   "name": "saypi-userscript",
-<<<<<<< HEAD
   "version": "1.7.0",
-=======
-  "version": "1.6.4",
->>>>>>> 05e6bfa5
   "type": "module",
   "scripts": {
     "prebuild": "node i18n-validate.cjs",
